"""
A module for representation and manipulations of fractures and fracture sets.

The model relies heavily on functions in the computational geometry library.

"""
# Import of 'standard' external packages
import numpy as np
from collections import namedtuple
import matplotlib.pyplot as plt
from mpl_toolkits.mplot3d import Axes3D
import sympy
import warnings
import time

# Imports of external packages that may not be present at the system. The
# module will work without any of these, but with limited functionalbility.
try:
    import triangle
except ImportError:
    warnings.warn('The triangle module is not available. Gridding of fracture'
                  ' networks will not work')
try:
    import vtk
    import vtk.util.numpy_support as vtk_np
except ImportError:
    warnings.warn('VTK module is not available. Export of fracture network to\
    vtk will not work.')

# Import of internally developed packages.
from compgeom import basics as cg
from compgeom import sort_points
from utils import setmembership
from core.grids import simplex
from gridding.gmsh.gmsh_interface import GmshWriter
from gridding.constants import GmshConstants


class Fracture(object):

    def __init__(self, points, index=None):
        self.p = points
        self.center = np.mean(self.p, axis=1).reshape((-1, 1))
        self.normal = cg.compute_normal(points)[:, None]

        self.orig_p = self.p.copy()

        self.index = index
#         self.rot = cg.project_plane_matrix(p)

    def set_index(self, i):
        self.index = i

    def __eq__(self, other):
        return self.index == other.index

    def points(self):
        """
        Iterator over the vexrtexes of the bounding polygon

        Yields:
            np.array (3 x 1): polygon vertexes

        """
        for i in range(self.p.shape[1]):
            yield self.p[:, i].reshape((-1, 1))

    def segments(self):
        """
        Iterator over the segments of the bounding polygon.

        Yields:
            np.array (3 x 2): polygon segment
        """

        sz = self.p.shape[1]
        for i in range(sz):
            yield self.p[:, np.array([i, i + 1]) % sz]

    def points_2_ccw(self):
        """
        Ensure that the points are sorted in a counter-cyclical order .

        Implementation note:
            For now, the ordering of nodes in based on a simple angle argument.
            This will not be robust for general point clouds, but we expect the
            fractures to be regularly shaped in this sense.

        """
        # First rotate coordinates to the plane
        rotation = cg.project_plane_matrix(self.p - self.center)

        points_2d = rotation.dot(self.p)

        theta = np.arctan2(points_2d[1], points_2d[0])
        sort_ind = np.argsort(theta)

        self.p = self.p[:, sort_ind]

    def add_points(self, p, check_convexity=True):
        """
        Add a point to the polygon, and enforce ccw sorting.

        Parameters:
            p (np.ndarray, 3xn): Points to add
            check_convexity (boolean, optional): Verify that the polygon is
                convex. Defaults to true

        Return:
            boolean, true if the resulting polygon is convex.

        """
        self.p = np.hstack((self.p, p))
        self.points_2_ccw()

        return self.check_convexity()

    def check_convexity(self):
        """
        Check if the polygon is convex.

        Todo: If a hanging node is inserted at a segment, this may slightly
            violate convexity due to rounding errors. It should be possible to
            write an algorithm that accounts for this. First idea: Projcet
            point onto line between points before and after, if the projection
            is less than a tolerance, it is okay.

        Returns:
            boolean, true if the polygon is convex.

        """
        return self.as_sp_polygon().is_convex()

    def as_sp_polygon(self):
        sp = [sympy.geometry.Point(self.p[:, i])
              for i in range(self.p.shape[1])]
        return sympy.geometry.Polygon(*sp)

    def _sympy_2_np(p):
        # Convert sympy points to numpy format. If more than one point, these
        # should be sent as a list
        if isinstance(p, list):
            return np.array(list([i.args for i in p]), dtype='float').transpose()
        else:
            return np.array(list(p.args), dtype='float').reshape((-1, 1))

    def intersects(self, other, tol):
        """
        Find intersections between self and another polygon.

        The function checks for both intersection between the interior of one
        polygon with the boundary of the other, and pure boundary
        intersections. Intersection types supported so far are
            X (full intersection, possibly involving boundaries)
            L (Two fractures intersect at a boundary)

        Not yet supported is T (one fracture ends with a segment, or possibly a
        point in the plane of another). Patterns involving more than two
        fractures need to be delt with by someone else (see FractureNetwork)


        """

        # Find intersections between self and other. Note that the algorithms
        # for intersections are not fully reflexive in terms of argument
        # order, so we need to do two tests.

        ####
        # First, check for intersection between interior of one polygon with
        # segment of the other.

        # Array for intersections with the interior of one polygon (as opposed
        # to full boundary intersection, below)
        int_points = np.empty((3, 0))

        # Keep track of whether the intersection points are on the boundary of
        # the polygons.
        on_boundary_self = []
        on_boundary_other = []

        # Compute intersections, with both polygons as first argument
        isect_self_other = cg.polygon_segment_intersect(self.p, other.p, tol)
        isect_other_self = cg.polygon_segment_intersect(other.p, self.p, tol)

        # Process data
        if isect_self_other is not None:
            int_points = np.hstack((int_points, isect_self_other))

            # An intersection between self and other (in that order) is defined
            # as being between interior of self and boundary of other. See
            # polygon_segment_intersect for details.
            on_boundary_self += [
                False for i in range(isect_self_other.shape[1])]
            on_boundary_other += [
                True for i in range(isect_self_other.shape[1])]

        if isect_other_self is not None:
            int_points = np.hstack((int_points, isect_other_self))

            # Interior of other intersected by boundary of self
            on_boundary_self += [
                True for i in range(isect_other_self.shape[1])]
            on_boundary_other += [False for i in
                                  range(isect_other_self.shape[1])]

        # There should be at most two of these points
        assert int_points.shape[1] <= 2

        # Note: If int_points.shape[1] == 2, we can simply cut it short here,
        # as there should be no more than two intersection points for a convex
        # polygen. However, we do not implement this before the method has been
        # thoroughly tested.

        ####
        # Next, check for intersections between the polygon boundaries
<<<<<<< HEAD
        bound_sect_self_other = cg.polygon_boundaries_intersect(self.p,
                                                                other.p, tol)
        bound_sect_other_self = cg.polygon_boundaries_intersect(other.p,
                                                                self.p, tol)
=======
        bound_sect_self_other = cg.polygon_boundaries_intersect(
            self.p, other.p)
        bound_sect_other_self = cg.polygon_boundaries_intersect(
            other.p, self.p)
>>>>>>> 25f00557

        # Short cut: If no boundary intersections, we return the interior
        # points
        if len(bound_sect_self_other) == 0 and len(bound_sect_other_self) == 0:
            # None of the intersection points lay on the boundary
            return int_points, on_boundary_self, on_boundary_other

        # Else, we have boundary intersection, and need to process them
        bound_pt_self, \
            self_segment, \
            self_non_vertex, \
            self_cuts_through = self._process_segment_isect(
                bound_sect_self_other, self.p)

        bound_pt_other, \
            other_segment, \
            other_non_vertex, \
            other_cuts_through = self._process_segment_isect(
                bound_sect_other_self, other.p)

        # Run some sanity checks

        # Convex polygons can intersect each other in at most two points (and a
        # line inbetween)
        if int_points.shape[1] > 1:
            assert bound_pt_self.shape[1] == 0 and bound_pt_other.shape[1] == 0
        elif int_points.shape[1] == 1:
            # There should be exactly one unique boundary point.
            bp = np.hstack((bound_pt_self, bound_pt_other))
            u_bound_pt, *rest = setmembership.unique_columns_tol(bp, tol)
            assert u_bound_pt.shape[1] == 1

        # If a segment runs through the polygon, there should be no interior points.
        # This may be sensitive to tolerances, should be a useful test to gauge
        # that.
        if self_cuts_through or other_cuts_through:
            assert int_points.shape[1] == 0

        # Storage for intersection points located on the boundary
        bound_pt = []

        # Cover the case of a segment - essentially an L-intersection
        if self_segment:
            assert other_segment  # This should be reflexive
            assert bound_pt_self.shape[1] == 2
            assert np.allclose(bound_pt_self, bound_pt_other)
            on_boundary_self == [True, True]
            on_boundary_other = [True, True]
            return bound_pt_self, on_boundary_self, on_boundary_other

        # Case of cutting
        if self_cuts_through or other_cuts_through:
            # Do not expect this yet, corresponds to one kind of a a
            # T-intersection (vertexes embedded in plane, but not fully cutting
            # is another possibility).
            raise NotImplemented()

        # By now, there should be a single member of bound_pt
        assert bound_pt_self.shape[1] == 1 or bound_pt_self.shape[1] == 2
        assert bound_pt_other.shape[1] == 1 or bound_pt_other.shape[1] == 2
        bound_pt = np.hstack((int_points, bound_pt_self))
        on_boundary_self += [False for i in range(bound_pt_self.shape[1])]
        on_boundary_other += [True for i in range(bound_pt_self.shape[1])]

        return bound_pt, on_boundary_self, on_boundary_other

    def _process_segment_isect(self, isect_bound, poly):
        """
        Helper function to interpret result from polygon_boundaries_intersect

        Classify an intersection between segments, from the perspective of a
        polygon, as:
        i) Sharing a segment
        ii) Sharing part of a segment
        ii) Sharing a point, which coincides with a polygon vertex
        iii) Sharing a point that splits a segment of the polygn

        Parameters:
            isect_bound: intersections
            poly: First (not second!) polygon sent into intersection finder

        """
        bound_pt = np.empty((3, 0))

        # Boolean indication of a shared segment
        has_segment = False
        # Boolean indication of an intersection in a vertex
        non_vertex = []
        # Counter for how many times each segment is found
        num_occ = np.zeros(poly.shape[1])

        # Loop over all intersections, process information
        for bi in isect_bound:

            # Index of the intersecting segments
            num_occ[bi[0]] += 1

            # Coordinates of the intersections
            ip = bi[2]

            # No intersections should have more than two poitns
            assert ip.shape[1] < 3

            ip_unique, *rest = setmembership.unique_columns_tol(ip)
            if ip_unique.shape[1] == 2:
                # The polygons share a segment, or a
                bound_pt = np.hstack((bound_pt, ip_unique))
                has_segment = True
                # No need to deal with non_vertex here, there should be no more
                # intersections (convex, non-overlapping polygons).
            elif ip_unique.shape[1] == 1:
                # Either a vertex or single intersection point.
                poly_ext, *rest = setmembership.unique_columns_tol(
                    np.hstack((self.p, ip_unique)))
                if poly_ext.shape[1] == self.p.shape[1]:
                    # This is a vertex, we skip it
                    pass
                else:
                    # New point contact
                    bound_pt = np.hstack((bound_pt, ip_unique))
                    non_vertex.append(True)
            else:
                # This should never happen for convex polygons
                raise ValueError(
                    'Should not have more than two intersection points')

        # Now, if any segment has been found more than once, it cuts two
        # segments of the other polygon.
        cuts_two = np.any(num_occ > 1)

        # Return a unique version of bound_pt
        bound_pt, *rest = setmembership.unique_columns_tol(bound_pt)

        return bound_pt, has_segment, non_vertex, cuts_two

    def segments(self):
        return self.as_sp_polygon().sides

    def __repr__(self):
        return str(self.as_sp_polygon())

    def __str__(self):
        s = 'Points: \n'
        s += str(self.p) + '\n'
        s += 'Center: ' + str(self.center)
        return s

    def plot_frame(self, ax=None):

        if ax is None:
            fig = plt.figure()
            ax = fig.gca(projection='3d')
        x = np.append(self.p[0], self.p[0, 0])
        y = np.append(self.p[1], self.p[1, 0])
        z = np.append(self.p[2], self.p[2, 0])
        ax.plot(x, y, z)
        return ax

#--------------------------------------------------------------------


class EllipticFracture(Fracture):
    """
    Subclass of Fractures, representing an elliptic fracture.

    """

    def __init__(self, center, major_axis, minor_axis, major_axis_angle,
                 strike_angle, dip_angle, num_points=16):
        """
        Initialize an elliptic shaped fracture, approximated by a polygon.


        The rotation of the plane is calculated using three angles. First, the
        rotation of the major axis from the x-axis. Next, the fracture is
        inclined by specifying the strike angle (which gives the rotation
        axis) measured from the x-axis, and the dip angle. All angles are
        measured in radians.

        Parameters:
            center (np.ndarray, size 3x1): Center coordinates of fracture.
            major_axis (double): Length of major axis (radius-like, not
                diameter).
            minor_axis (double): Length of minor axis. There are no checks on
                whether the minor axis is less or equal the major.
            major_axis_angle (double, radians): Rotation of the major axis from
                the x-axis. Measured before strike-dip rotation, see above.
            strike_angle (double, radians): Line of rotation for the dip.
                Given as angle from the x-direction.
            dip_angle (double, radians): Dip angle, i.e. rotation around the
                strike direction.
            num_points (int, optional): Number of points used to approximate
                the ellipsis. Defaults to 16.

        Example:
            Fracture centered at [0, 1, 0], with a ratio of lengths of 2,
            rotation in xy-plane of 45 degrees, and an incline of 30 degrees
            rotated around the x-axis.
            >>> frac = EllipticFracture(np.array([0, 1, 0]), 10, 5, np.pi/4, 0,
                                        np.pi/6)

        """
        self.center = center

        # First, populate polygon in the xy-plane
        angs = np.linspace(0, 2 * np.pi, num_points + 1, endpoint=True)[:-1]
        x = major_axis * np.cos(angs)
        y = minor_axis * np.sin(angs)
        z = np.zeros_like(angs)
        ref_pts = np.vstack((x, y, z))

        # Rotate reference points so that the major axis has the right
        # orientation
        major_axis_rot = cg.rot(major_axis_angle, [0, 0, 1])
        rot_ref_pts = major_axis_rot.dot(ref_pts)

        # Then the dip
        # Rotation matrix of the strike angle
        strike_rot = cg.rot(strike_angle, np.array([0, 0, 1]))
        # Compute strike direction
        strike_dir = strike_rot.dot(np.array([1, 0, 0]))
        dip_rot = cg.rot(dip_angle, strike_dir)

        dip_pts = dip_rot.dot(rot_ref_pts)

        # Set the points, and store them in a backup.
        self.p = center[:, np.newaxis] + dip_pts
        self.orig_p = self.p.copy()

    def segments(self):
        return utils.sort_point_lines()


#-------------------------------------------------------------------------


class Intersection(object):

    def __init__(self, first, second, coord):
        self.first = first
        self.second = second
        self.coord = coord

    def __repr__(self):
        s = 'Intersection between fractures ' + str(self.first.index) + ' and ' + \
            str(self.second.index) + '\n'
        s += 'Intersection points: \n'
        for i in range(self.coord.shape[1]):
            s += '(' + str(self.coord[0, i]) + ', ' + str(self.coord[1, i]) + ', ' + \
                 str(self.coord[2, i]) + ') \n'
        return s

    def get_other_fracture(self, i):
        if self.first == i:
            return self.second
        else:
            return self.first

#----------------------------------------------------------------------------


class FractureNetwork(object):

    def __init__(self, fractures=None, verbose=0, tol=1e-4):

        if fractures is None:
            self._fractures = fractures
        else:
            self._fractures = fractures

        for i, f in enumerate(self._fractures):
            f.set_index(i)

        self.intersections = []

        self._has_checked_intersections = False
        self.tol = tol
        self.verbose = verbose

    def add(self, f):
        # Careful here, if we remove one fracture and then add, we'll have
        # identical indices.
        f.set_index(len(self._fractures))
        self._fractures.append(f)

    def __getitem__(self, position):
        return self._fractures[position]

    def get_normal(self, frac):
        return self._fractures[frac].normal

    def get_center(self, frac):
        return self._fractures[frac].center

    def get_intersections(self, frac):
        """
        Get all intersections in the plane of a given fracture.
        """
        if frac is None:
            frac = np.arange(len(self._fractures))
        if isinstance(frac, np.ndarray):
            frac = list(frac)
        elif isinstance(frac, int):
            frac = [frac]
        isect = []
        for fi in frac:
            f = self[fi]
            isect_loc = []
            for i in self.intersections:
                if i.first.index == f.index or i.second.index == f.index:
                    isect_loc.append(i)
            isect.append(isect_loc)
        return isect

    def find_intersections(self, use_orig_points=True):

        if self.verbose > 0:
            print('Find intersections between fractures')
            start_time = time.time()

        # Before searching for intersections, reset the fracture polygons to
        # their original state. If this is not done, multiple searches for
        # intersections will find points that are already vertexes (from the
        # previous call). A more robust implementation of the intersection
        # finder may take care of this, but for the moment, we go for this.
        if use_orig_points:
            for f in self._fractures:
                f.p = f.orig_p

        for i, first in enumerate(self._fractures):
            for j in range(i + 1, len(self._fractures)):
                second = self._fractures[j]
                isect, bound_first, bound_second = first.intersects(second,
                                                                    self.tol)
                if len(isect) > 0:
                    self.intersections.append(Intersection(first, second,
<<<<<<< HEAD
                    isect))

        if self.verbose > 0:
            print('Done. Elapsed time ' + str(time.time() - start_time))

=======
                                                           isect))
>>>>>>> 25f00557

    def split_intersections(self):
        """
        Based on the fracture network, and their known intersections, decompose
        the fractures into non-intersecting sub-polygons. These can
        subsequently be exported to gmsh.

        The method will add an atribute decomposition to self.

        """

        if self.verbose > 0:
            start_time = time.time()
            print('Split fracture intersections')

        # First, collate all points and edges used to describe fracture
        # boundaries and intersections.
        all_p, edges,\
            edges_2_frac, is_boundary_edge = self._point_and_edge_lists()

        # By now, all segments in the grid are defined by a unique set of
        # points and edges. The next task is to identify intersecting edges,
        # and split them.
        all_p, edges,\
            edges_2_frac, is_boundary_edge = \
            self._remove_edge_intersections(all_p, edges, edges_2_frac,
                                            is_boundary_edge)

        # With all edges being non-intersecting, the next step is to split the
        # fractures into polygons formed of boundary edges, intersection edges
        # and auxiliary edges that connect the boundary and intersections.
        all_p, \
            edges,\
            is_boundary_edge,\
            poly_segments,\
            poly_2_frac = self._split_into_polygons(all_p, edges, edges_2_frac,
                                                    is_boundary_edge)

        # Store the full decomposition.
        self.decomposition = {'points': all_p,
                              'edges': edges.astype('int'),
                              'is_bound': is_boundary_edge,
                              'polygons': poly_segments,
                              'polygon_frac': poly_2_frac}

        if self.verbose > 0:
            print('Fracture splitting done. Elapsed time ' + str(time.time() -
                                                                 start_time))

    def _point_and_edge_lists(self):
        """
        Obtain lists of all points and connections necessary to describe
        fractures and their intersections.

        Returns:
            np.ndarray, 3xn: Unique coordinates of all points used to describe
            the fracture polygons, and their intersections.

            np.ndarray, 2xn_edge: Connections between points, formed either
                by a fracture boundary, or a fracture intersection.
            list: For each edge, index of all fractures that point to the
                edge.
            np.ndarray of bool (size=num_edges): A flag telling whether the
                edge is on the boundary of a fracture.

        """
        if self.verbose > 1:
            print('  Create lists of points and edges')
            start_time = time.time()

        # Field for all points in the fracture description
        all_p = np.empty((3, 0))
        # All edges, either as fracture boundary, or fracture intersection
        edges = np.empty((2, 0))
        # For each edge, a list of all fractures pointing to the edge.
        edges_2_frac = []

        # Field to know if an edge is on the boundary of a fracture.
        # Not sure what to do with a T-type intersection here
        is_boundary_edge = []

        # First loop over all fractures. All edges are assumed to be new; we
        # will deal with coinciding points later.
        for fi, frac in enumerate(self._fractures):
            num_p = all_p.shape[1]
            num_p_loc = frac.orig_p.shape[1]
            all_p = np.hstack((all_p, frac.orig_p))

            loc_e = num_p + np.vstack((np.arange(num_p_loc),
                                       (np.arange(num_p_loc) + 1) % num_p_loc))
            edges = np.hstack((edges, loc_e))
            for i in range(num_p_loc):
                edges_2_frac.append([fi])
                is_boundary_edge.append(True)

        # Next, loop over all intersections, and define new points and edges
        for i in self.intersections:
            # Only add information if the intersection exists, that is, it has
            # a coordinate.
            if i.coord.size > 0:
                num_p = all_p.shape[1]
                all_p = np.hstack((all_p, i.coord))

                edges = np.hstack(
                    (edges, num_p + np.arange(2).reshape((-1, 1))))
                edges_2_frac.append([i.first.index, i.second.index])
                is_boundary_edge.append(False)

        # Ensure that edges are integers
        edges = edges.astype('int')

        if self.verbose > 1:
            print('  Done creating lists. Elapsed time ' + str(time.time() -
                                                               start_time))
            if self.verbose > 2:
                print('    Uniquify next')

        return self._uniquify_points_and_edges(all_p, edges, edges_2_frac,
                                               is_boundary_edge)

    def _uniquify_points_and_edges(self, all_p, edges, edges_2_frac,
                                   is_boundary_edge):
        # Snap the points to an underlying Cartesian grid. This is the basis
        # for declearing two points equal
<<<<<<< HEAD
        # NOTE: We need to account for dimensions in the tolerance; 

        if self.verbose > 2:
            print('    Uniquify points and edges. Starting with:')
            print('    ' + str(all_p.shape[1]) + ' points, ' +\
                  str(edges.shape[1]) + ' edges')

=======
        # NOTE: We need to account for dimensions in the tolerance;
>>>>>>> 25f00557
        all_p = cg.snap_to_grid(all_p, self.tol)

        # We now need to find points that occur in multiple places
        p_unique, \
            unique_ind_p, \
            all_2_unique_p = setmembership.unique_columns_tol(all_p, self.tol)

        # Update edges to work with unique points
        edges = all_2_unique_p[edges]

        # Look for edges that share both nodes. These will be identical, and
        # will form either a L/Y-type intersection (shared boundary segment),
        # or a three fractures meeting in a line.
        # Do a sort of edges before looking for duplicates.
        e_unique, \
            unique_ind_e, \
            all_2_unique_e = \
            setmembership.unique_columns_tol(np.sort(edges, axis=0))

        # Edges that were merged should also be merged in edges_2_frac
        removed_edge = np.setdiff1d(np.arange(edges.shape[1]), unique_ind_e)
        # First expand the relevant members of edge_2_frac
        for ri in removed_edge:
            new_ind = all_2_unique_e[ri]
            edges_2_frac[new_ind] += edges_2_frac[ri]
        # Then remove the redundant fields
        for ri in removed_edge[::-1]:
            del edges_2_frac[ri]

        # Represent edges by unique values
        edges = e_unique

        # The uniquification of points may lead to edges with identical start
        # and endpoint. Find and remove these.
        point_edges = np.where(np.squeeze(np.diff(edges, axis=0)) == 0)[0]
        edges = np.delete(edges, point_edges, axis=1)
        unique_ind_e = np.delete(unique_ind_e, point_edges)
        for ri in point_edges[::-1]:
            del edges_2_frac[ri]

        # Update boundary information
        is_boundary_edge = [is_boundary_edge[i]
                            for i in unique_ind_e]  # Hope this is right

        # Convert the edge to fracture map to a list of numpy arrays.
        # Use unique so that the same edge only refers to an edge once.
        edges_2_frac = [np.unique(np.array(edges_2_frac[i])) for i in
                        range(len(edges_2_frac))]

        if self.verbose > 2:
            print('    Uniquify complete:')
            print('    ' + str(p_unique.shape[1]) + ' points, ' +\
                  str(edges.shape[1]) + ' edges')

        return p_unique, edges, edges_2_frac, is_boundary_edge

    def _remove_edge_intersections(self, all_p, edges, edges_2_frac,
                                   is_boundary_edge):
        """
        Remove crossings from the set of fracture intersections.

        Intersecting intersections (yes) are split, and new points are
        introduced.

        Parameters:
            all_p (np.ndarray, 3xn): Coordinates of all points used to describe
                the fracture polygons, and their intersections. Should be
                unique.
            edges (np.ndarray, 2xn): Connections between points, formed either
                by a fracture boundary, or a fracture intersection.
            edges_2_frac (list): For each edge, index of all fractures that
                point to the edge.
            is_boundary_edge (np.ndarray of bool, size=num_edges): A flag
                telling whether the edge is on the boundary of a fracture.

        Returns:
            The same fields, but updated so that all edges are
            non-intersecting.

        """
        if self.verbose > 0:
            print('Remove edge intersections')
            start_time = time.time()

        # The algorithm loops over all fractures, pulls out edges associated
        # with the fracture, project to the local 2D plane, and look for
        # intersections there (direct search in 3D may also work, but this was
        # a simple option). When intersections are found, the global lists of
        # points and edges are updated.
        for fi, frac in enumerate(self._fractures):

            if self.verbose > 1:
                print('  Remove intersections from fracture ' + str(fi))

            # Identify the edges associated with this fracture
            # It would have been more convenient to use an inverse
            # relationship frac_2_edge here, but that would have made the
            # update for new edges (towards the end of this loop) more
            # cumbersome.
            edges_loc_ind = []
            for ei, e in enumerate(edges_2_frac):
                if np.any(e == fi):
                    edges_loc_ind.append(ei)

            edges_loc = np.vstack((edges[:, edges_loc_ind],
                                   np.array(edges_loc_ind)))
            p_ind_loc = np.unique(edges_loc[:2])
            p_loc = all_p[:, p_ind_loc]

            p_2d, edges_2d, p_loc_c, rot = self._points_2_plane(p_loc,
                                                                edges_loc,
                                                                p_ind_loc)

            # Add a tag to trace the edges during splitting
            edges_2d[2] = edges_loc[2]

            # Obtain new points and edges, so that no edges on this fracture
            # are intersecting.
            p_new, edges_new = cg.remove_edge_crossings(p_2d, edges_2d,
<<<<<<< HEAD
                                                        tol=self.tol*np.sqrt(3),
                                                        verbose=self.verbose)
=======
                                                        tol=self.tol * np.sqrt(3))
>>>>>>> 25f00557

            # Then, patch things up by converting new points to 3D,

            # From the design of the functions in cg, we know that new points
            # are attached to the end of the array. A more robust alternative
            # is to find unique points on a combined array of p_loc and p_new.
            p_add = p_new[:, p_ind_loc.size:]
            num_p_add = p_add.shape[1]

            # Add third coordinate, and map back to 3D
            p_add = np.vstack((p_add, np.zeros(num_p_add)))

            # Inverse of rotation matrix is the transpose, add cloud center
            # correction
            p_add_3d = rot.transpose().dot(p_add) + p_loc_c

            # The new points will be added at the end of the global point array
            # (if not, we would need to renumber all global edges).
            # Global index of added points
            ind_p_add = all_p.shape[1] + np.arange(num_p_add)
            # Global index of local points (new and added)
            p_ind_exp = np.hstack((p_ind_loc, ind_p_add))

            # Add the new points towards the end of the list.
            all_p = np.hstack((all_p, p_add_3d))

            # The ordering of the global edge list bears no significance. We
            # therefore plan to delete all edges (new and old), and add new
            # ones.

            # First add new edges.
            # All local edges in terms of global point indices
            edges_new_glob = p_ind_exp[edges_new[:2]]
            edges = np.hstack((edges, edges_new_glob))

            # Global indices of the local edges
            edges_loc_ind = np.unique(edges_loc_ind)

            # Append fields for edge-fracture map and boundary tags
            for ei in range(edges_new.shape[1]):
                # Find the global edge index. For most edges, this will be
                # correctly identified by edges_new[2], which tracks the
                # original edges under splitting. However, in cases of
                # overlapping segments, in which case the index of the one edge
                # may completely override the index of the other (this is
                # caused by the implementation of remove_edge_crossings).
                # We therefore compare the new edge to the old ones (before
                # splitting). If found, use the old information; if not, use
                # index as tracked by splitting.
                is_old, old_loc_ind =\
                    setmembership.ismember_rows(edges_new_glob[:, ei]
                                                .reshape((-1, 1)),
                                                edges[:2, edges_loc_ind])
                if is_old[0]:
                    glob_ei = edges_loc_ind[old_loc_ind[0]]
                else:
                    glob_ei = edges_new[2, ei]
                # Update edge_2_frac and boundary information.
                edges_2_frac.append(edges_2_frac[glob_ei])
                is_boundary_edge.append(is_boundary_edge[glob_ei])

            # Finally, purge the old edges
            edges = np.delete(edges, edges_loc_ind, axis=1)

            # We cannot delete more than one list element at a time. Delete by
            # index in decreasing order, so that we do not disturb the index
            # map.
            edges_loc_ind.sort()
            for ei in edges_loc_ind[::-1]:
                del edges_2_frac[ei]
                del is_boundary_edge[ei]
            # And we are done with this fracture. On to the next one.

        if self.verbose > 0:
            print('Done with intersection removal. Elapsed time ' +
                  str(time.time() - start_time))

        return self._uniquify_points_and_edges(all_p, edges, edges_2_frac,
                                               is_boundary_edge)

        # To
        # define the auxiliary edges, we create a triangulation of the
        # fractures. We then grow polygons forming part of the fracture in a
        # way that ensures that no polygon lies on both sides of an
        # intersection edge.

    def _split_into_polygons(self, all_p, edges, edges_2_frac, is_boundary_edge):
        """
        Split the fracture surfaces into non-intersecting polygons.

        Starting from a description of the fracture polygons and their
        intersection lines (which should be non-intersecting), the fractures
        are split into sub-polygons which they may share a boundary, but no
        sub-polygon intersect the surface of another. This step is necessary
        for the fracture network to be ammenable to gmsh.

        The sub-polygons are defined by drawing auxiliary lines between
        fracture points. This expands the global set of edges, but not the
        points. The auxiliary lines will be sent to gmsh as constraints on the
        gridding algorithm.

        TODO: The restriction that the auxiliary lines can only be drawn
        between existing lines can create unfortunate constraints in the
        gridding, in terms of sharp angles etc. This can be alleviated by
        adding additional points to the global description. However, if a point
        is added to an intersection edge, this will require an update of all
        fractures sharing that intersection. Not sure what the right thing to
        do here is.

        Parameters:
            all_p (np.ndarray, 3xn): Coordinates of all points used to describe
                the fracture polygons, and their intersections. Should be
                unique.
            edges (np.ndarray, 2xn): Connections between points, formed either
                by a fracture boundary, or a fracture intersection.
            edges_2_frac (list): For each edge, index of all fractures that
                point to the edge.
            is_boundary_edge (np.ndarray of bool, size=num_edges): A flag
                telling whether the edge is on the boundary of a fracture.

        Returns:
            np.ndarray (3xn_pt): Coordinates of all points used to describe the
                fractures.
            np.ndarray (3xn_edges): Connections between points, formed by
                fracture boundaries, fracture intersections, or auxiliary lines
                needed to form sub-polygons. The auxiliary lines will be added
                towards the end of the array.
            np.ndarray (boolean, 3xn_edges_orig): Flag telling if an edge is on
                the boundary of a fracture. NOTE: The list is *not* expanded as
                auxiliary lines are added; these are known to not be on the
                boundary. The legth of this output, relative to the second, can
                thus be used to flag auxiliary lines.
            list of np.ndarray: Each item contains a sub-polygon, specified by
                the global indices of its vertices.
            list of int: For each sub-polygon, index of the fracture it forms a
                part of.

            Note that for the moment, the first and third outputs are not
            modified compared to respective input. This will change if the
            splitting is allowed to introduce new additional points.

        """

        if self.verbose > 0:
            print('Split fractures into polygon')
            start_time = time.time()

        # For each polygon, list of segments that make up the polygon
        poly_segments = []
        # Which fracture is the polygon part of
        poly_2_frac = []
        # Extra edges formed by connecting boundary and intersection segments
        artificial_edges = []

        for fi, frac in enumerate(self._fractures):

            if self.verbose > 1:
                print('  Split fracture no ' + str(fi))

            # Identify the edges associated with this fracture
            # It would have been more convenient to use an inverse
            # relationship frac_2_edge here, but that would have made the
            # update for new edges (towards the end of this loop) more
            # cumbersome.
            edges_loc_ind = []
            for ei, e in enumerate(edges_2_frac):
                if np.any(e == fi):
                    edges_loc_ind.append(ei)

            edges_loc = np.vstack((edges[:, edges_loc_ind],
                                   np.array(edges_loc_ind)))
            p_ind_loc = np.unique(edges_loc[:2])
            p_loc = all_p[:, p_ind_loc]

            p_2d, edges_2d, p_loc_c, rot = self._points_2_plane(p_loc,
                                                                edges_loc,
                                                                p_ind_loc)

            # Add a tag to trace the edges during splitting
            edges_2d[2] = edges_loc[2]

            # Flag of whether the constraint is an internal boundary (as
            # opposed to boundary of the polygon)
            internal_boundary = np.where([not is_boundary_edge[i]
                                          for i in edges_2d[2]])[0]

            # Create a dictionary of input information to triangle
            triangle_opts = {'vertices': p_2d.transpose(),
                             'segments': edges_2d[:2].transpose(),
                             'segment_markers':
                             edges_2d[2].transpose().astype('int32')
                             }
            # Run a constrained Delaunay triangulation.
            t = triangle.triangulate(triangle_opts, 'p')

            # Pull out information on the triangulation
            segment_markers = \
                np.squeeze(np.asarray(t['segment_markers']).transpose())
            tri = np.sort(np.asarray(t['triangles']).transpose(), axis=0)
            p = np.asarray(t['vertices']).transpose()
            segments = np.sort(np.asarray(t['segments']).transpose(), axis=0)

            # We need a connection map between cells. The simplest option was
            # to construct a simplex grid, and use the associated function.
            # While we were at it, we could have used this to find cell
            # centers, cell-face (segment) mappings etc, but for reason, that
            # did not happen.
            # TODO: Remove dependency on core.grids.simplex
            g = simplex.TriangleGrid(p, tri)
            g.compute_geometry()
            c2c = g.cell_connection_map()

            def cells_of_segments(cells, s):
                # Find the cells neighboring
                hit_0 = np.logical_or(cells[0] == s[0], cells[0] ==
                                      s[1]).astype('int')
                hit_1 = np.logical_or(
                    cells[1] == s[0], cells[1] == s[1]).astype('int')
                hit_2 = np.logical_or(
                    cells[2] == s[0], cells[2] == s[1]).astype('int')
                hit = np.squeeze(np.where(hit_0 + hit_1 + hit_2 == 2))
                return hit

            px = p[0]
            py = p[1]
            # Cell centers (in 2d coordinates)
            cell_c = np.vstack((np.mean(px[tri], axis=0),
                                np.mean(py[tri], axis=0)))

            # The target sub-polygons should have intersections as an external
            # boundary. The sub-polygons are grown from triangles on each side of
            # the intersection, denoted cw and ccw.
            cw_cells = []
            ccw_cells = []

            # For each internal boundary, find the cells on each side of the
            # boundary; these will be assigned to different polygons. For the
            # moment, there should be a single cell along each side of the
            # boundary, but this may change in the future.

            if internal_boundary.size == 0:
                # For non-intersecting fractures, we just need a single seed
                cw_cells = [0]
            else:
                # Full treatment
                for ib in internal_boundary:
                    segment_match = np.squeeze(np.where(segment_markers ==
                                                        edges_2d[2, ib]))
                    loc_segments = segments[:, segment_match]
                    loc_cells = cells_of_segments(tri, loc_segments)

                    p_0 = p_2d[:, edges_2d[0, ib]]
                    p_1 = p_2d[:, edges_2d[1, ib]]

                    cw_loc = []
                    ccw_loc = []

                    for ci in np.atleast_1d(loc_cells):
                        if cg.is_ccw_polyline(p_0, p_1, cell_c[:, ci]):
                            ccw_loc.append(ci)
                        else:
                            cw_loc.append(ci)
                    cw_cells.append(cw_loc)
                    ccw_cells.append(ccw_loc)

            polygon = np.zeros(tri.shape[1], dtype='int')
            counter = 1
            for c in cw_cells + ccw_cells:
                polygon[c] = counter
                counter += 1

            # A cell in the partitioning may border more than one internal
            # constraint, and thus be assigned two values (one overwritten) in
            # the above loop. This should be fine; the corresponding index
            # will have no cells assigned to it, but that is taken care of
            # below.

            num_iter = 0

            # From the seeds, assign a polygon index to all triangles
            while np.any(polygon == 0):

                num_occurences = np.bincount(polygon)
                # Disregard the 0 (which we know is there, since the while loop
                # took another round).
                order = np.argsort(num_occurences[1:])
                for pi in order:
                    vec = 0 * polygon
                    # We know that the values in polygon are mapped to
                    vec[np.where(polygon == pi + 1)] = 1
                    new_val = c2c * vec
                    not_found = np.where(np.logical_and(polygon == 0,
                                                        new_val > 0))
                    polygon[not_found] = pi + 1

                num_iter += 1
                if num_iter >= tri.shape[1]:
                    # Sanity check, since we're in a while loop. The code
                    # should terminate long before this, but I have not
                    # tried to find an exact maximum number of iterations.
                    raise ValueError('This must be too many iterations')

            if self.verbose > 2:
                print('    Split fracture into ' + str(np.unique(polygon).size)
                      + ' polygons')

            # For each cell, find its boundary
            for poly in np.unique(polygon):
                tri_loc = tri[:, np.squeeze(np.where(polygon == poly))]
                # Special case of a single triangle
                if tri_loc.size == 3:
                    tri_loc = tri_loc.reshape((-1, 1))

                seg_loc = np.sort(np.hstack((tri_loc[:2],
                                             tri_loc[1:],
                                             tri_loc[::2])), axis=0)
                # Really need something like accumarray here..
                unique_s, _, all_2_unique = setmembership.unique_columns_tol(
                    seg_loc)
                bound_segment_ind = np.squeeze(np.where(np.bincount(all_2_unique)
                                                        == 1))
                bound_segment = unique_s[:, bound_segment_ind]
                boundary = sort_points.sort_point_pairs(bound_segment)

                # Ensure that the boundary is stored ccw
                b_points = p_2d[:, boundary[:, 0]]
                if not cg.is_ccw_polygon(b_points):
                    boundary = boundary[::-1]

                # The boundary is expressed in terms of the local point
                # numbering. Convert to global numbering.
                boundary_glob = p_ind_loc[boundary].astype('int')
                poly_segments.append(boundary_glob)
                poly_2_frac.append(fi)
                # End of processing this sub-polygon

           # End of processing this fracture.

        # We have now split all fractures into non-intersecting polygons. The
        # polygon boundary consists of fracture boundaries, fracture
        # intersections and auxiliary edges. The latter must be identified, and
        # added to the global edge list.
        all_edges = np.empty((2, 0), dtype='int')
        for p in poly_segments:
            all_edges = np.hstack((all_edges, p))

        # Find edges of the polygons that can be found in the list of existing
        # edges
        edge_exist, map_ind = setmembership.ismember_rows(all_edges, edges)
        # Also check with the reverse ordering of edge points
        edge_exist_reverse,\
            map_ind_reverse = setmembership.ismember_rows(all_edges[::-1],
                                                          edges)
        # The edge exists if it is found of the orderings
        edge_exist = np.logical_or(edge_exist, edge_exist_reverse)
        # Where in the list of all edges are the new ones located?
        new_edge_ind = np.where([~i for i in edge_exist])[0]
        new_edges = all_edges[:, new_edge_ind]

        # If we have found new edges (will most likely happen if there are
        # intersecting fractures in the network), these should be added to the
        # edge list, in a unique representation.
        if new_edges.size > 0:
            # Sort the new edges to root out the same edge being found twice
            # from different directions
            new_edges = np.sort(new_edges, axis=0)
            # Find unique representation
            unique_new_edges, * \
                rest = setmembership.unique_columns_tol(new_edges)
            edges = np.hstack((edges, unique_new_edges))

<<<<<<< HEAD
        if self.verbose > 0:
            print('Done with splitting into polygons. Elapsed time ' +
                  str(time.time() - start_time))

=======
>>>>>>> 25f00557
        return all_p, edges, is_boundary_edge, poly_segments, poly_2_frac

    def _points_2_plane(self, p_loc, edges_loc, p_ind_loc):
        """
        Convenience method for rotating a point cloud into its own 2d-plane.
        """

        # Center point cloud around the origin
        p_loc_c = np.mean(p_loc, axis=1).reshape((-1, 1))
        p_loc -= p_loc_c

        # Project the points onto the local plane defined by the fracture
        rot = cg.project_plane_matrix(p_loc)
        p_2d = rot.dot(p_loc)
        assert np.max(p_2d[2]) < 1e-8
        # Dump third coordinate
        p_2d = p_2d[:2]

        # The edges must also be redefined to account for the (implicit)
        # local numbering of points
        edges_2d = np.empty_like(edges_loc)
        for ei in range(edges_loc.shape[1]):
            edges_2d[0, ei] = np.argwhere(p_ind_loc == edges_loc[0, ei])
            edges_2d[1, ei] = np.argwhere(p_ind_loc == edges_loc[1, ei])

        assert edges_2d[:2].max() < p_loc.shape[1]

        return p_2d, edges_2d, p_loc_c, rot

    def change_tolerance(self, new_tol):
        """
        Redo the whole configuration based on the new tolerance
        """
        pass

    def __repr__(self):
        s = 'Fracture set with ' + str(len(self._fractures)) + ' fractures'
        return s

    def plot_fractures(self, ind=None):
        if ind is None:
            ind = np.arange(len(self._fractures))
        fig = plt.figure()
        ax = fig.gca(projection='3d')
        for f in self._fractures:
            f.plot_frame(ax)
        return fig

    def compute_distances(self):
        nf = len(self._fractures)

        # Distance between vertexes
        p_2_p = np.zeros((nf, nf))
        # Distance between segments
        s_2_s = np.zeros((nf, nf))

        for i, f_1 in enumerate(self._fractures):
            for j, f_2 in enumerate(self._fractures[i + 1:]):
                d = np.Inf
                for p_1 in f_1.points():
                    for p_2 in f_2.points():
                        d = np.minimum(d, cg.dist_point_pointset(p_1, p_2)[0])
                p_2_p[i, i + j + 1] = d

                d = np.Inf
                for s_1 in f_1.segments():
                    for s_2 in f_2.segments():
                        d = np.minimum(d,
                                       cg.distance_segment_segment(s_1[:, 0],
                                                                   s_1[:, 1],
                                                                   s_2[:, 0],
                                                                   s_2[:, 1]))
                s_2_s[i, i + j + 1] = d

        return p_2_p, s_2_s

    def close_points():
        for p1, p2 in zip(proximate_fractures):
            pass
            # Check both point-point proximity and point-fracture-plane

    def impose_external_boundary(self, box, truncate_fractures=False):
        """
        Set an external boundary for the fracture set.

        The boundary takes the form of a 3D box, described by its minimum and
        maximum coordinates.

        Parameters:
            box (dictionary): Has fields 'xmin', 'xmax', and similar for y and
                z.
            truncate_fractures (boolean): If True, fractures outside the
                bounding box will be disregarded, while fractures crossing the
                boundary will be truncated. NOTE: Currently not in use.

        """
        # Insert boundary in the form of a box, and kick out (parts of)
        # fractures outside the box
        self.domain = box

    def _classify_edges(self, polygon_edges):
        """
        Classify the edges into fracture boundary, intersection, or auxiliary.
        Also identify points on intersections between interesctions (fractures
        of co-dimension 3)

        Parameters:
            polygon_edges (list of lists): For each polygon the global edge
                indices that forms the polygon boundary.

        Returns:
            tag: Tag of the fracture, using the values in GmshConstants. Note
                that auxiliary points will not be tagged (these are also
                ignored in gmsh_interface.GmshWriter).
            is_0d_grid: boolean, one for each point. True if the point is
                shared by two or more intersection lines.

        """
        edges = self.decomposition['edges']
        is_bound = self.decomposition['is_bound']
        num_edges = edges.shape[1]

        poly_2_frac = self.decomposition['polygon_frac']

        # Construct a map from edges to polygons
        edge_2_poly = [[] for i in range(num_edges)]
        for pi, poly in enumerate(polygon_edges[0]):
            for ei in np.unique(poly):
                edge_2_poly[ei].append(poly_2_frac[pi])

        # Count the number of referals to the edge from polygons belonging to
        # different fractures (not polygons)
        num_referals = np.zeros(num_edges)
        for ei, ep in enumerate(edge_2_poly):
            num_referals[ei] = np.unique(np.array(ep)).size

        # A 1-d grid is inserted where there is more than one fracture
        # referring.
        has_1d_grid = np.where(num_referals > 1)[0]

        num_constraints = len(is_bound)
        constants = GmshConstants()
        tag = np.zeros(num_edges, dtype='int')

        # Find fractures that are tagged as a boundary
        bound_ind = np.where(is_bound)[0]
        # Remove those that are referred to by more than fracture - this takes
        # care of L-type intersections
        bound_ind = np.setdiff1d(bound_ind, has_1d_grid)

        # Index of lines that should have a 1-d grid. This are all of the first
        # num-constraints, minus those on the boundary.
        # Note that edges with index > num_constraints are known to be of the
        # auxiliary type. These will have tag zero; and treated in a special
        # manner by the interface to gmsh.
        intersection_ind = np.setdiff1d(np.arange(num_constraints), bound_ind)
        tag[bound_ind] = constants.FRACTURE_TIP_TAG
        tag[intersection_ind] = constants.FRACTURE_INTERSECTION_LINE_TAG

        # Count the number of times a point is referred to by an intersection
        # between two fractures. If this is more than one, the point should
        # have a 0-d grid assigned to it.
        isect_p = edges[:, intersection_ind].ravel()
        num_occ_pt = np.bincount(isect_p)
        is_0d_grid = np.where(num_occ_pt > 1)[0]

        return tag, is_0d_grid

    def _poly_2_segment(self):
        """
        Represent the polygons by the global edges, and determine if the lines
        must be reversed (locally) for the polygon to form a closed loop.

        """
        edges = self.decomposition['edges']
        poly = self.decomposition['polygons']

        poly_2_line = []
        line_reverse = []
        for p in poly:
            hit, ind = setmembership.ismember_rows(p, edges[:2], sort=False)
            hit_reverse, ind_reverse = setmembership.ismember_rows(
                p[::-1], edges[:2], sort=False)
            assert np.all(hit + hit_reverse == 1)

            line_ind = np.zeros(p.shape[1])

            hit_ind = np.where(hit)[0]
            hit_reverse_ind = np.where(hit_reverse)[0]
            line_ind[hit_ind] = ind
            line_ind[hit_reverse_ind] = ind_reverse

            poly_2_line.append(line_ind.astype('int'))
            line_reverse.append(hit_reverse)

        return poly_2_line, line_reverse

    def _determine_mesh_size(self, **kwargs):
        """
        Set the preferred mesh size for geometrical points as specified by
        gmsh.

        Currently, the only option supported is to specify a single value for
        all fracture points, and one value for the boundary.

        See the gmsh manual for further details.

        """
        mode = kwargs.get('mode', 'constant')

        num_pts = self.decomposition['points'].shape[1]

        if mode == 'constant':
            val = kwargs.get('value', None)
            bound_val = kwargs.get('bound_value', None)
            if val is not None:
                mesh_size = val * np.ones(num_pts)
            else:
                mesh_size = None
            if bound_val is not None:
                mesh_size_bound = bound_val
            else:
                mesh_size_bound = None
            return mesh_size, mesh_size_bound
        else:
            raise ValueError('Unknown mesh size mode ' + mode)

    def distance_point_segment():
        pass

    def distance_segment_segment():
        # What happens if two segments are close?
        pass

    def proximate_fractures(self):
        # Find fractures with center distance less than the sum of their major
        # axis + 2 * force length
        return fracture_pairs

    def to_vtk(self, file_name, data=None, binary=True):
        """
        Export the fracture network to vtk.

        The fractures are treated as polygonal cells, with no special treatment
        of intersections.

        Fracture numbers are always exported (1-offset). In addition, it is
        possible to export additional data, as specified by the
        keyword-argument data.

        Parameters:
            file_name (str): Name of the target file.
            data (dictionary, optional): Data associated with the fractures.
                The values in the dictionary should be numpy arrays. 1d and 3d
                data is supported. Fracture numbers are always exported.
            binary (boolean, optional): Use binary export format. Defaults to
                True.

        """
        network_vtk = vtk.vtkUnstructuredGrid()

        point_counter = 0
        pts_vtk = vtk.vtkPoints()
        for f in self._fractures:
            # Add local points
            [pts_vtk.InsertNextPoint(*p) for p in f.p.T]

            # Indices of local points
            loc_pt_id = point_counter + np.arange(f.p.shape[1],
                                                  dtype='int')
            # Update offset
            point_counter += f.p.shape[1]

            # Add bounding polygon
            frac_vtk = vtk.vtkIdList()
            [frac_vtk.InsertNextId(p) for p in loc_pt_id]
            # Close polygon
            frac_vtk.InsertNextId(loc_pt_id[0])

            network_vtk.InsertNextCell(vtk.VTK_POLYGON, frac_vtk)

        # Add the points
        network_vtk.SetPoints(pts_vtk)

        writer = vtk.vtkXMLUnstructuredGridWriter()
        writer.SetInputData(network_vtk)
        writer.SetFileName(file_name)

        if not binary:
            writer.SetDataModeToAscii()

        # Cell-data to be exported is at least the fracture numbers
        if data is None:
            data = {}
        # Use offset 1 for fracture numbers (should we rather do 0?)
        frac_num = {'Fracture Number': 1 + np.arange(len(self._fractures))}
        data = {**data, **frac_num}

        for name, data in data.items():
            data_vtk = vtk_np.numpy_to_vtk(data.ravel(order='F'), deep=True,
                                           array_type=vtk.VTK_DOUBLE)
            data_vtk.SetName(name)
            data_vtk.SetNumberOfComponents(1 if data.ndim == 1 else 3)
            network_vtk.GetCellData().AddArray(data_vtk)

        writer.Update()

    def to_gmsh(self, file_name, **kwargs):
        p = self.decomposition['points']
        edges = self.decomposition['edges']

        poly = self._poly_2_segment()

        edge_tags, intersection_points = self._classify_edges(poly)
        edges = np.vstack((self.decomposition['edges'], edge_tags))

        self.zero_d_pt = intersection_points

        if 'mesh_size' in kwargs.keys():
            mesh_size, mesh_size_bound = \
                self._determine_mesh_size(**kwargs['mesh_size'])
        else:
            mesh_size = None
            mesh_size_bound = None

        writer = GmshWriter(p, edges, polygons=poly, domain=self.domain,
                            intersection_points=intersection_points,
                            mesh_size_bound=mesh_size_bound, mesh_size=mesh_size)
        writer.write_geo(file_name)<|MERGE_RESOLUTION|>--- conflicted
+++ resolved
@@ -213,17 +213,10 @@
 
         ####
         # Next, check for intersections between the polygon boundaries
-<<<<<<< HEAD
         bound_sect_self_other = cg.polygon_boundaries_intersect(self.p,
                                                                 other.p, tol)
         bound_sect_other_self = cg.polygon_boundaries_intersect(other.p,
                                                                 self.p, tol)
-=======
-        bound_sect_self_other = cg.polygon_boundaries_intersect(
-            self.p, other.p)
-        bound_sect_other_self = cg.polygon_boundaries_intersect(
-            other.p, self.p)
->>>>>>> 25f00557
 
         # Short cut: If no boundary intersections, we return the interior
         # points
@@ -560,15 +553,10 @@
                                                                     self.tol)
                 if len(isect) > 0:
                     self.intersections.append(Intersection(first, second,
-<<<<<<< HEAD
                     isect))
 
         if self.verbose > 0:
             print('Done. Elapsed time ' + str(time.time() - start_time))
-
-=======
-                                                           isect))
->>>>>>> 25f00557
 
     def split_intersections(self):
         """
@@ -693,7 +681,6 @@
                                    is_boundary_edge):
         # Snap the points to an underlying Cartesian grid. This is the basis
         # for declearing two points equal
-<<<<<<< HEAD
         # NOTE: We need to account for dimensions in the tolerance; 
 
         if self.verbose > 2:
@@ -701,9 +688,6 @@
             print('    ' + str(all_p.shape[1]) + ' points, ' +\
                   str(edges.shape[1]) + ' edges')
 
-=======
-        # NOTE: We need to account for dimensions in the tolerance;
->>>>>>> 25f00557
         all_p = cg.snap_to_grid(all_p, self.tol)
 
         # We now need to find points that occur in multiple places
@@ -823,12 +807,8 @@
             # Obtain new points and edges, so that no edges on this fracture
             # are intersecting.
             p_new, edges_new = cg.remove_edge_crossings(p_2d, edges_2d,
-<<<<<<< HEAD
                                                         tol=self.tol*np.sqrt(3),
                                                         verbose=self.verbose)
-=======
-                                                        tol=self.tol * np.sqrt(3))
->>>>>>> 25f00557
 
             # Then, patch things up by converting new points to 3D,
 
@@ -1200,13 +1180,10 @@
                 rest = setmembership.unique_columns_tol(new_edges)
             edges = np.hstack((edges, unique_new_edges))
 
-<<<<<<< HEAD
         if self.verbose > 0:
             print('Done with splitting into polygons. Elapsed time ' +
                   str(time.time() - start_time))
 
-=======
->>>>>>> 25f00557
         return all_p, edges, is_boundary_edge, poly_segments, poly_2_frac
 
     def _points_2_plane(self, p_loc, edges_loc, p_ind_loc):

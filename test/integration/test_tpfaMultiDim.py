--- conflicted
+++ resolved
@@ -44,15 +44,10 @@
 
 def check_pressures(gb):
     """
-<<<<<<< HEAD
     Check that the pressures are not too far from an approximate
-    analytical solution.
-=======
-    Check that the pressures are not too far from an approximate 
     analytical solution. Note that the solution depends
     on the grid quality. Also sensitive to the way in which
-    the tpfa half transmissibilities are computed. 
->>>>>>> 466013c2
+    the tpfa half transmissibilities are computed.
     """
     for g, d in gb:
         pressure = d['pressure']

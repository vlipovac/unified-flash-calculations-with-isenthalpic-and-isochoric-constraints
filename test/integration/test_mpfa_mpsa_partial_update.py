--- conflicted
+++ resolved
@@ -32,15 +32,9 @@
         nodes_of_cell = np.array([14, 15, 20, 21])
         faces_of_cell = np.array([14, 15, 42, 47])
 
-<<<<<<< HEAD
-        partial_flux, partial_bound, active_faces  \
-            = mpfa.mpfa_partial(g, perm, bnd, nodes=nodes_of_cell,
-                                inverter='python')
-=======
         partial_flux, partial_bound, _, _, active_faces = pp.Mpfa("flow").partial_discr(
             g, perm, bnd, nodes=nodes_of_cell, inverter="python"
         )
->>>>>>> b04ae584
 
         self.assertTrue(faces_of_cell.size == active_faces.size)
         self.assertTrue(np.all(np.sort(faces_of_cell) == np.sort(active_faces)))
@@ -110,15 +104,9 @@
             ind = np.zeros(g.num_cells)
             ind[ci] = 1
             nodes = np.squeeze(np.where(cn * ind > 0))
-<<<<<<< HEAD
-            partial_flux, partial_bound, active_faces = \
-                mpfa.mpfa_partial(g, perm, bnd, nodes=nodes,
-                                  inverter='python')
-=======
             partial_flux, partial_bound, _, _, active_faces = pp.Mpfa(
                 "flow"
             ).partial_discr(g, perm, bnd, nodes=nodes, inverter="python")
->>>>>>> b04ae584
 
             if np.any(faces_covered):
                 partial_flux[faces_covered, :] *= 0
@@ -182,14 +170,6 @@
         nodes_of_cell = np.array([14, 15, 20, 21])
         faces_of_cell = np.array([14, 15, 42, 47])
 
-<<<<<<< HEAD
-        partial_stress, partial_bound, active_faces \
-            = mpsa.mpsa_partial(g, stiffness, bnd, nodes=nodes_of_cell,
-                                inverter='python')
-
-        assert faces_of_cell.size == active_faces.size
-        assert np.all(np.sort(faces_of_cell) == np.sort(active_faces))
-=======
         bnd = pp.BoundaryConditionVectorial(g)
         specified_data = {
             "fourth_order_tensor": stiffness,
@@ -216,7 +196,6 @@
 
         self.assertTrue(faces_of_cell.size == active_faces.size)
         self.assertTrue(np.all(np.sort(faces_of_cell) == np.sort(active_faces)))
->>>>>>> b04ae584
 
         diff_stress = (stress - partial_stress).todense()
         diff_bound = (bound_stress - partial_bound).todense()
@@ -238,12 +217,6 @@
         # inner_cell = 10
         nodes_of_cell = np.array([12, 13, 18, 19])
         faces_of_cell = np.array([12, 13, 40, 45])
-<<<<<<< HEAD
-        partial_stress, partial_bound, active_faces \
-            = mpsa.mpsa_partial(g, perm, bnd, nodes=nodes_of_cell,
-                                inverter='python')
-=======
->>>>>>> b04ae584
 
         bnd = pp.BoundaryConditionVectorial(g)
         specified_data = {
@@ -327,11 +300,6 @@
             ind = np.zeros(g.num_cells)
             ind[ci] = 1
             nodes = np.squeeze(np.where(cn * ind > 0))
-<<<<<<< HEAD
-            partial_stress, partial_bound, active_faces = \
-                mpsa.mpsa_partial(g, stiffness, bnd, nodes=nodes,
-                                  inverter='python')
-=======
 
             data[pp.PARAMETERS][keyword]["specified_nodes"] = nodes
 
@@ -345,7 +313,6 @@
             ]
 
             active_faces = data[pp.PARAMETERS][keyword]["active_faces"]
->>>>>>> b04ae584
 
             if np.any(faces_covered):
                 del_faces = self.expand_indices_nd(np.where(faces_covered)[0], g.dim)
@@ -356,15 +323,6 @@
             stress += partial_stress
             bound_stress += partial_bound
 
-<<<<<<< HEAD
-        assert (stress_full - stress).max() < 1e-8
-        assert (stress_full - stress).min() > -1e-8
-        assert (bound_stress - bound_stress_full).max() < 1e-8
-        assert (bound_stress - bound_stress_full).min() > -1e-8
-
-    if __name__ == '__main__':
-        unittest.main()
-=======
         self.assertTrue((stress_full - stress).max() < 1e-8)
         self.assertTrue((stress_full - stress).min() > -1e-8)
         self.assertTrue((bound_stress - bound_stress_full).max() < 1e-8)
@@ -672,5 +630,4 @@
 
 
 if __name__ == "__main__":
-    unittest.main()
->>>>>>> b04ae584
+    unittest.main()
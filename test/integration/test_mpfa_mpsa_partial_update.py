import unittest
import numpy as np
import scipy.sparse as sps

import porepy as pp
from porepy.numerics.fv import mpsa


class TestPartialMPFA(unittest.TestCase):
    def setup(self):
        g = pp.CartGrid([5, 5])
        g.compute_geometry()
        perm = pp.SecondOrderTensor(g.dim, np.ones(g.num_cells))
        bnd = pp.BoundaryCondition(g)
        flux, bound_flux, _, _ = pp.Mpfa("flow")._local_discr(
            g, perm, bnd, inverter="python"
        )
        return g, perm, bnd, flux, bound_flux

    def test_inner_cell_node_keyword(self):
        # Compute update for a single cell in the interior.
        g, perm, bnd, flux, bound_flux = self.setup()

        inner_cell = 12
        nodes_of_cell = np.array([14, 15, 20, 21])
        faces_of_cell = np.array([14, 15, 42, 47])

        partial_flux, partial_bound, _, _, active_faces = pp.Mpfa("flow").partial_discr(
            g, perm, bnd, nodes=nodes_of_cell, inverter="python"
        )

        self.assertTrue(faces_of_cell.size == active_faces.size)
        self.assertTrue(np.all(np.sort(faces_of_cell) == np.sort(active_faces)))

        diff_flux = (flux - partial_flux).todense()
        diff_bound = (bound_flux - partial_bound).todense()

        self.assertTrue(np.max(np.abs(diff_flux[faces_of_cell])) == 0)
        self.assertTrue(np.max(np.abs(diff_bound[faces_of_cell])) == 0)

        # Only the faces of the central cell should be zero
        partial_flux[faces_of_cell, :] = 0
        partial_bound[faces_of_cell, :] = 0
        self.assertTrue(np.max(np.abs(partial_flux.data)) == 0)
        self.assertTrue(np.max(np.abs(partial_bound.data)) == 0)

    def test_bound_cell_node_keyword(self):
        # Compute update for a single cell on the boundary
        g, perm, bnd, flux, bound_flux = self.setup()

        inner_cell = 10
        nodes_of_cell = np.array([12, 13, 18, 19])
        faces_of_cell = np.array([12, 13, 40, 45])
        partial_flux, partial_bound, _, _, active_faces = pp.Mpfa("flow").partial_discr(
            g, perm, bnd, nodes=nodes_of_cell, inverter="python"
        )

        self.assertTrue(faces_of_cell.size == active_faces.size)
        self.assertTrue(np.all(np.sort(faces_of_cell) == np.sort(active_faces)))

        diff_flux = (flux - partial_flux).todense()
        diff_bound = (bound_flux - partial_bound).todense()

        self.assertTrue(np.max(np.abs(diff_flux[faces_of_cell])) == 0)
        self.assertTrue(np.max(np.abs(diff_bound[faces_of_cell])) == 0)

        # Only the faces of the central cell should be zero
        partial_flux[faces_of_cell, :] = 0
        partial_bound[faces_of_cell, :] = 0
        self.assertTrue(np.max(np.abs(partial_flux.data)) == 0)
        self.assertTrue(np.max(np.abs(partial_bound.data)) == 0)

    def test_one_cell_a_time_node_keyword(self):
        # Update one and one cell, and verify that the result is the same as
        # with a single computation.
        # The test is similar to what will happen with a memory-constrained
        # splitting.
        g = pp.CartGrid([3, 3])
        g.compute_geometry()

        # Assign random permeabilities, for good measure
        np.random.seed(42)
        kxx = np.random.random(g.num_cells)
        kyy = np.random.random(g.num_cells)
        # Ensure positive definiteness
        kxy = np.random.random(g.num_cells) * kxx * kyy
        perm = pp.SecondOrderTensor(2, kxx=kxx, kyy=kyy, kxy=kxy)

        flux = sps.csr_matrix((g.num_faces, g.num_cells))
        bound_flux = sps.csr_matrix((g.num_faces, g.num_faces))
        faces_covered = np.zeros(g.num_faces, np.bool)

        bnd = pp.BoundaryCondition(g)

        cn = g.cell_nodes()
        for ci in range(g.num_cells):
            ind = np.zeros(g.num_cells)
            ind[ci] = 1
            nodes = np.squeeze(np.where(cn * ind > 0))
            partial_flux, partial_bound, _, _, active_faces = pp.Mpfa(
                "flow"
            ).partial_discr(g, perm, bnd, nodes=nodes, inverter="python")

            if np.any(faces_covered):
                partial_flux[faces_covered, :] *= 0
                partial_bound[faces_covered, :] *= 0
            faces_covered[active_faces] = True

            flux += partial_flux
            bound_flux += partial_bound

        flux_full, bound_flux_full, _, _ = pp.Mpfa("flow")._local_discr(
            g, perm, bnd, inverter="python"
        )

        self.assertTrue((flux_full - flux).max() < 1e-8)
        self.assertTrue((flux_full - flux).min() > -1e-8)
        self.assertTrue((bound_flux - bound_flux_full).max() < 1e-8)
        self.assertTrue((bound_flux - bound_flux_full).min() > -1e-8)


class TestPartialMPSA(unittest.TestCase):
    def setup(self):
        g = pp.CartGrid([5, 5])
        g.compute_geometry()
<<<<<<< HEAD
        stiffness = StiffnessTensor(g.dim, np.ones(g.num_cells), np.ones(g.num_cells))
        bnd = bc.BoundaryConditionVectorial(g)
        stress, bound_stress, _, _ = mpsa.mpsa(g, stiffness, bnd, inverter="python")
=======
        stiffness = pp.FourthOrderTensor(
            g.dim, np.ones(g.num_cells), np.ones(g.num_cells)
        )
        bnd = pp.BoundaryConditionVectorial(g)
        stress, bound_stress = mpsa.mpsa(g, stiffness, bnd, inverter="python")
>>>>>>> a0eaaeb2
        return g, stiffness, bnd, stress, bound_stress

    def expand_indices_nd(self, ind, nd, direction=1):
        dim_inds = np.arange(nd)
        dim_inds = dim_inds[:, np.newaxis]  # Prepare for broadcasting
        new_ind = nd * ind + dim_inds
        new_ind = new_ind.ravel(direction)
        return new_ind

    def test_inner_cell_node_keyword(self):
        # Compute update for a single cell in the interior.
        g, stiffness, bnd, stress, bound_stress = self.setup()

        inner_cell = 12
        nodes_of_cell = np.array([14, 15, 20, 21])
        faces_of_cell = np.array([14, 15, 42, 47])

        partial_stress, partial_bound,_, _, active_faces = mpsa.mpsa_partial(
            g, stiffness, bnd, nodes=nodes_of_cell, inverter="python"
        )

        self.assertTrue(faces_of_cell.size == active_faces.size)
        self.assertTrue(np.all(np.sort(faces_of_cell) == np.sort(active_faces)))

        diff_stress = (stress - partial_stress).todense()
        diff_bound = (bound_stress - partial_bound).todense()

        faces_of_cell = self.expand_indices_nd(faces_of_cell, g.dim)
        self.assertTrue(np.max(np.abs(diff_stress[faces_of_cell])) == 0)
        self.assertTrue(np.max(np.abs(diff_bound[faces_of_cell])) == 0)

        # Only the faces of the central cell should be zero
        partial_stress[faces_of_cell, :] = 0
        partial_bound[faces_of_cell, :] = 0
        self.assertTrue(np.max(np.abs(partial_stress.data)) == 0)
        self.assertTrue(np.max(np.abs(partial_bound.data)) == 0)

    def test_bound_cell_node_keyword(self):
        # Compute update for a single cell on the boundary
        g, perm, bnd, stress, bound_stress = self.setup()

        inner_cell = 10
        nodes_of_cell = np.array([12, 13, 18, 19])
        faces_of_cell = np.array([12, 13, 40, 45])
        partial_stress, partial_bound,_, _, active_faces = mpsa.mpsa_partial(
            g, perm, bnd, nodes=nodes_of_cell, inverter="python"
        )

        self.assertTrue(faces_of_cell.size == active_faces.size)
        self.assertTrue(np.all(np.sort(faces_of_cell) == np.sort(active_faces)))

        faces_of_cell = self.expand_indices_nd(faces_of_cell, g.dim)
        diff_stress = (stress - partial_stress).todense()
        diff_bound = (bound_stress - partial_bound).todense()

        self.assertTrue(np.max(np.abs(diff_stress[faces_of_cell])) == 0)
        self.assertTrue(np.max(np.abs(diff_bound[faces_of_cell])) == 0)

        # Only the faces of the central cell should be non-zero.
        # Zero out these ones, and the entire
        partial_stress[faces_of_cell, :] = 0
        partial_bound[faces_of_cell, :] = 0
        self.assertTrue(np.max(np.abs(partial_stress.data)) == 0)
        self.assertTrue(np.max(np.abs(partial_bound.data)) == 0)

    def test_one_cell_a_time_node_keyword(self):
        # Update one and one cell, and verify that the result is the same as
        # with a single computation. The test is similar to what will happen
        # with a memory-constrained splitting.
        g = pp.CartGrid([3, 3])
        g.compute_geometry()

        # Assign random permeabilities, for good measure
        np.random.seed(42)
        mu = np.random.random(g.num_cells)
        lmbda = np.random.random(g.num_cells)
        stiffness = pp.FourthOrderTensor(2, mu=mu, lmbda=lmbda)

        stress = sps.csr_matrix((g.num_faces * g.dim, g.num_cells * g.dim))
        bound_stress = sps.csr_matrix((g.num_faces * g.dim, g.num_faces * g.dim))
        faces_covered = np.zeros(g.num_faces, np.bool)

<<<<<<< HEAD
        bnd = bc.BoundaryConditionVectorial(g)
        stress_full, bound_stress_full, _, _ = mpsa.mpsa(g, stiffness, bnd, inverter="python")
=======
        bnd = pp.BoundaryConditionVectorial(g)
        stress_full, bound_stress_full = mpsa.mpsa(g, stiffness, bnd, inverter="python")
>>>>>>> a0eaaeb2

        cn = g.cell_nodes()
        for ci in range(g.num_cells):
            ind = np.zeros(g.num_cells)
            ind[ci] = 1
            nodes = np.squeeze(np.where(cn * ind > 0))
            partial_stress, partial_bound,_, _,  active_faces = mpsa.mpsa_partial(
                g, stiffness, bnd, nodes=nodes, inverter="python"
            )

            if np.any(faces_covered):
                del_faces = self.expand_indices_nd(np.where(faces_covered)[0], g.dim)
                partial_stress[del_faces, :] *= 0
                partial_bound[del_faces, :] *= 0
            faces_covered[active_faces] = True

            stress += partial_stress
            bound_stress += partial_bound

        self.assertTrue((stress_full - stress).max() < 1e-8)
        self.assertTrue((stress_full - stress).min() > -1e-8)
        self.assertTrue((bound_stress - bound_stress_full).max() < 1e-8)
        self.assertTrue((bound_stress - bound_stress_full).min() > -1e-8)


if __name__ == "__main__":
    unittest.main()<|MERGE_RESOLUTION|>--- conflicted
+++ resolved
@@ -123,17 +123,12 @@
     def setup(self):
         g = pp.CartGrid([5, 5])
         g.compute_geometry()
-<<<<<<< HEAD
-        stiffness = StiffnessTensor(g.dim, np.ones(g.num_cells), np.ones(g.num_cells))
+        stiffness = pp.FourthOrderTensor(
+            g.dim, np.ones(g.num_cells), np.ones(g.num_cells)
+        )
         bnd = bc.BoundaryConditionVectorial(g)
         stress, bound_stress, _, _ = mpsa.mpsa(g, stiffness, bnd, inverter="python")
-=======
-        stiffness = pp.FourthOrderTensor(
-            g.dim, np.ones(g.num_cells), np.ones(g.num_cells)
-        )
-        bnd = pp.BoundaryConditionVectorial(g)
-        stress, bound_stress = mpsa.mpsa(g, stiffness, bnd, inverter="python")
->>>>>>> a0eaaeb2
+
         return g, stiffness, bnd, stress, bound_stress
 
     def expand_indices_nd(self, ind, nd, direction=1):
@@ -216,13 +211,9 @@
         bound_stress = sps.csr_matrix((g.num_faces * g.dim, g.num_faces * g.dim))
         faces_covered = np.zeros(g.num_faces, np.bool)
 
-<<<<<<< HEAD
         bnd = bc.BoundaryConditionVectorial(g)
         stress_full, bound_stress_full, _, _ = mpsa.mpsa(g, stiffness, bnd, inverter="python")
-=======
-        bnd = pp.BoundaryConditionVectorial(g)
-        stress_full, bound_stress_full = mpsa.mpsa(g, stiffness, bnd, inverter="python")
->>>>>>> a0eaaeb2
+
 
         cn = g.cell_nodes()
         for ci in range(g.num_cells):

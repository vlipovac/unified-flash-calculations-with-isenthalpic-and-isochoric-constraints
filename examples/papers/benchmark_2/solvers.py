--- conflicted
+++ resolved
@@ -14,7 +14,6 @@
         d["cell_centers"] = g.cell_centers
 
     save = pp.Exporter(gb, "sol", folder=folder)
-<<<<<<< HEAD
 
     props = ["pressure", 'cell_volumes', 'cell_centers', 'phi', 'aperture']
 
@@ -26,12 +25,8 @@
         props.append('bottom_domain')
 
     save.write_vtk(props)
-=======
-    save.write_vtk(["pressure", "cell_volumes", "cell_centers"])
-
 
 # ------------------------------------------------------------------------------#
->>>>>>> 559401a9
 
 
 def solve_rt0(gb, folder):
@@ -40,19 +35,10 @@
     solver_flow = pp.RT0MixedDim("flow")
     A_flow, b_flow = solver_flow.matrix_rhs(gb)
 
-<<<<<<< HEAD
     solver_source = pp.DualSourceMixedDim('flow', [None])
-=======
-    solver_source = pp.DualSourceMixedDim("flow")
->>>>>>> 559401a9
     A_source, b_source = solver_source.matrix_rhs(gb)
 
-<<<<<<< HEAD
     up = sps.linalg.spsolve(A_flow+A_source, b_flow+b_source)
-=======
-    up = sps.linalg.spsolve(A, b_flow + b_source)
-    solver_flow.split(gb, "up", up)
->>>>>>> 559401a9
 
     solver_flow.split(gb, "up", up)
     solver_flow.extract_p(gb, "up", "pressure")
@@ -70,19 +56,11 @@
     solver_flow = pp.TpfaMixedDim("flow")
     A_flow, b_flow = solver_flow.matrix_rhs(gb)
 
-<<<<<<< HEAD
     solver_source = pp.IntegralMixedDim('flow', [None])
-=======
-    solver_source = pp.IntegralMixedDim("flow")
->>>>>>> 559401a9
     A_source, b_source = solver_source.matrix_rhs(gb)
 
-<<<<<<< HEAD
     p = sps.linalg.spsolve(A_flow+A_source, b_flow+b_source)
 
-=======
-    p = sps.linalg.spsolve(A, b_flow + b_source)
->>>>>>> 559401a9
     solver_flow.split(gb, "pressure", p)
     pp.fvutils.compute_discharges(gb)
 
@@ -98,19 +76,11 @@
     solver_flow = pp.MpfaMixedDim("flow")
     A_flow, b_flow = solver_flow.matrix_rhs(gb)
 
-<<<<<<< HEAD
     solver_source = pp.IntegralMixedDim('flow', [None])
-=======
-    solver_source = pp.IntegralMixedDim("flow")
->>>>>>> 559401a9
     A_source, b_source = solver_source.matrix_rhs(gb)
 
-<<<<<<< HEAD
     p = sps.linalg.spsolve(A_flow+A_source, b_flow+b_source)
 
-=======
-    p = sps.linalg.spsolve(A, b_flow + b_source)
->>>>>>> 559401a9
     solver_flow.split(gb, "pressure", p)
     pp.fvutils.compute_discharges(gb)
 
@@ -120,8 +90,6 @@
 # ------------------------------------------------------------------------------#
 
 
-<<<<<<< HEAD
-=======
 def solve_p1(gb, folder):
 
     # Choose and define the solvers and coupler
@@ -142,26 +110,16 @@
 # ------------------------------------------------------------------------------#
 
 
->>>>>>> 559401a9
 def solve_vem(gb, folder):
 
     # Choose and define the solvers and coupler
     solver_flow = pp.DualVEMMixedDim("flow")
     A_flow, b_flow = solver_flow.matrix_rhs(gb)
 
-<<<<<<< HEAD
     solver_source = pp.DualSourceMixedDim('flow', [None])
-=======
-    solver_source = pp.DualSourceMixedDim("flow")
->>>>>>> 559401a9
     A_source, b_source = solver_source.matrix_rhs(gb)
 
-<<<<<<< HEAD
     up = sps.linalg.spsolve(A_flow+A_source, b_flow+b_source)
-=======
-    up = sps.linalg.spsolve(A, b_flow + b_source)
-    solver_flow.split(gb, "up", up)
->>>>>>> 559401a9
 
     solver_flow.split(gb, "up", up)
     solver_flow.extract_p(gb, "up", "pressure")
@@ -192,9 +150,5 @@
         return self.source_disc(), self.advective_disc()
 
     def solver(self):
-<<<<<<< HEAD
-        'Initiate solver'
-=======
         "Initiate solver"
->>>>>>> 559401a9
         return TransportSolver(self)
--- conflicted
+++ resolved
@@ -161,10 +161,7 @@
     if_export = True
     main(kf, "permeable", if_export=if_export)
 
-<<<<<<< HEAD
-
-#    main(kf, "permeable_coarse", is_coarse=True)
-=======
+    
 # ------------------------------------------------------------------------------#
 
 
@@ -172,16 +169,11 @@
     kf = 1e4
     if_export = True
     main(kf, "permeable_coarse", is_coarse=True, if_export=if_export)
->>>>>>> fecb0826
 
 # ------------------------------------------------------------------------------#
 
 if __name__ == "__main__":
-<<<<<<< HEAD
-    test_vem_blocking()
-=======
     test_vem_blocking()
     test_vem_blocking_coarse()
     test_vem_permeable()
-    test_vem_permeable_coarse()
->>>>>>> fecb0826
+    test_vem_permeable_coarse()
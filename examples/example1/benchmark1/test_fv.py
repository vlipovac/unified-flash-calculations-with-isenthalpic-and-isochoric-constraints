"""
This example contains the set up and computation of the blocking version of the
benchmark1 with the fv discretizations. Note the choice between tpfa and mpfa in
line 79.
"""
import numpy as np
import scipy.sparse as sps
import porepy as pp

from examples.example1.benchmark1.test_vem import make_grid_bucket

#------------------------------------------------------------------------------#


def add_data(gb, domain, kf, mesh_value):
    """
    Define the permeability, apertures, boundary conditions and sources
    """
    gb.add_node_props(['param'])
    tol = 1e-5
    a = 1e-4

    for g, d in gb:
        param = pp.Parameters(g)

        # Assign apertures
        a_dim = np.power(a, gb.dim_max() - g.dim)
        aperture = np.ones(g.num_cells) * a_dim
        param.set_aperture(aperture)

        # Permeability
        # Use fracture value in the fractures, i.e., the lower dimensional grids
        k_frac = np.power(kf, g.dim < gb.dim_max())
        p = pp.SecondOrderTensor(3, np.ones(g.num_cells) * k_frac)
        param.set_tensor('flow', p)
        param.set_tensor('flow', p)

        # Source term
        param.set_source('flow', np.zeros(g.num_cells))

        # Boundaries
        bound_faces = g.tags['domain_boundary_faces'].nonzero()[0]
        if bound_faces.size != 0:
            bound_face_centers = g.face_centers[:, bound_faces]

            left = bound_face_centers[0, :] < domain['xmin'] + tol
            right = bound_face_centers[0, :] > domain['xmax'] - tol

            labels = np.array(['neu'] * bound_faces.size)
            labels[right] = 'dir'

            bc_val = np.zeros(g.num_faces)

            if g.dim == 2:
                # Account for the double inflow on the matrix-fracture overlap
                left_mid = np.array(np.absolute(g.face_centers[1, bound_faces[left]]
                                                - 0.5) < mesh_value)
                bc_val[bound_faces[left]] = - g.face_areas[bound_faces[left]] \
                    + left_mid * .5 * a
            else:
                bc_val[bound_faces[left]] = - \
                    g.face_areas[bound_faces[left]] * a

            bc_val[bound_faces[right]] = np.ones(np.sum(right))

            param.set_bc('flow', pp.BoundaryCondition(g, bound_faces, labels))
            param.set_bc_val('flow', bc_val)
        else:
            param.set_bc("flow", pp.BoundaryCondition(
                g, np.empty(0), np.empty(0)))

        d['param'] = param

#------------------------------------------------------------------------------#


def write_network(file_name):
    network = "FID,START_X,START_Y,END_X,END_Y\n"
    network += "0,0,0.5,1,0.5\n"
    network += "1,0.5,0,0.5,1\n"
    network += "2,0.5,0.75,1,0.75\n"
    network += "3,0.75,0.5,0.75,1\n"
    network += "4,0.5,0.625,0.75,0.625\n"
    network += "5,0.625,0.5,0.625,0.75\n"
    with open(file_name, "w") as text_file:
        text_file.write(network)

#------------------------------------------------------------------------------#


def main(kf, description, multi_point, if_export=False):
    mesh_size = 0.045
<<<<<<< HEAD
    mesh_kwargs = {'mesh_mode': 'constant',
                   'h_ideal': mesh_size, 'h_min': 1 / 3 * mesh_size}

    domain = {'xmin': 0, 'xmax': 1, 'ymin': 0, 'ymax': 1}

    file_name = 'network_geiger.csv'
    write_network(file_name)
    gb = importer.dfm_2d_from_csv(file_name, mesh_kwargs, domain)
    gb.compute_geometry()
    gb.assign_node_ordering()

=======
    gb, domain = make_grid_bucket(mesh_size)
>>>>>>> 50a1f458
    # Assign parameters
    add_data(gb, domain, kf, mesh_size)

    # Choose discretization and define the solver
    if multi_point:
        solver = pp.MpfaMixedDim('flow')
    else:
        solver = pp.TpfaMixedDim('flow')

    # Discretize
    A, b = solver.matrix_rhs(gb)

    # Solve the linear system
    p = sps.linalg.spsolve(A, b)

    # Store the solution
    gb.add_node_props(['pressure'])
    solver.split(gb, 'pressure', p)

    if if_export:
        save = pp.Exporter(gb, "fv", folder="fv_" + description)
        save.write_vtk(['pressure'])

#------------------------------------------------------------------------------#


def test_tpfa_blocking():
    kf = 1e-4
    main(kf, "blocking", multi_point=False)

#------------------------------------------------------------------------------#


def test_tpfa_permeable():
    kf = 1e4
    main(kf, "permeable", multi_point=False)

#------------------------------------------------------------------------------#


def test_mpfa_blocking():
    kf = 1e-4
    main(kf, "blocking", multi_point=True)

#------------------------------------------------------------------------------#


def test_mpfa_permeable():
    kf = 1e4
    main(kf, "permeable", multi_point=True)

#------------------------------------------------------------------------------#<|MERGE_RESOLUTION|>--- conflicted
+++ resolved
@@ -90,21 +90,7 @@
 
 def main(kf, description, multi_point, if_export=False):
     mesh_size = 0.045
-<<<<<<< HEAD
-    mesh_kwargs = {'mesh_mode': 'constant',
-                   'h_ideal': mesh_size, 'h_min': 1 / 3 * mesh_size}
-
-    domain = {'xmin': 0, 'xmax': 1, 'ymin': 0, 'ymax': 1}
-
-    file_name = 'network_geiger.csv'
-    write_network(file_name)
-    gb = importer.dfm_2d_from_csv(file_name, mesh_kwargs, domain)
-    gb.compute_geometry()
-    gb.assign_node_ordering()
-
-=======
     gb, domain = make_grid_bucket(mesh_size)
->>>>>>> 50a1f458
     # Assign parameters
     add_data(gb, domain, kf, mesh_size)
 

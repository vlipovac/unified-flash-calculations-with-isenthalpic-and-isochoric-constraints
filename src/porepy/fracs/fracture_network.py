--- conflicted
+++ resolved
@@ -76,11 +76,7 @@
 
     """
 
-<<<<<<< HEAD
-    # Interpret empty ``fractures`` list as None
-=======
     # Interpret empty `fractures` list as None
->>>>>>> a6988d72
     fracs: Optional[FractureList]
     if isinstance(fractures, list) and len(fractures) == 0:
         fracs = None

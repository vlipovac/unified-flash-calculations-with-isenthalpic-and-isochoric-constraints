--- conflicted
+++ resolved
@@ -457,7 +457,6 @@
     return grids
 
 
-<<<<<<< HEAD
 def _create_embedded_2d_grid(loc_coord: np.ndarray, glob_id: np.ndarray) -> pp.Grid:
     """Creates a 2D grid that is embedded in a 3D grid.
 
@@ -474,12 +473,9 @@
         A 2D-grid based on above the specifications.
 
     """
-=======
-def _create_embedded_2d_grid(loc_coord, glob_id):
     """Create a 2d grid that is embedded in a 3d grid."""
 
     # Center the points around the origin
->>>>>>> cb88ad8b
     loc_center = np.mean(loc_coord, axis=1).reshape((-1, 1))
     loc_coord -= loc_center
 

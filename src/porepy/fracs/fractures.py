"""
A module for representation and manipulations of fractures and fracture sets.

The model relies heavily on functions in the computational geometry library.

"""
# Import of 'standard' external packages
import warnings
import time
import logging
import numpy as np
import matplotlib.pyplot as plt
from mpl_toolkits.mplot3d import Axes3D
import sympy

# Imports of external packages that may not be present at the system. The
# module will work without any of these, but with limited functionalbility.
try:
    import triangle
except ImportError:
    warnings.warn('The triangle module is not available. Gridding of fracture'
                  ' networks will not work')
try:
    import vtk
    import vtk.util.numpy_support as vtk_np
except ImportError:
    warnings.warn('VTK module is not available. Export of fracture network to\
    vtk will not work.')

try:
    import matplotlib.pyplot as plt
    from mpl_toolkits.mplot3d import Axes3D
except ImportError:
    warnings.warn('Matplotlib is not available. Simple plotting will not work')

# Import of internally developed packages.
from porepy.utils import comp_geom as cg
from porepy.utils import setmembership, sort_points
from porepy.grids import simplex
from porepy.grids.gmsh.gmsh_interface import GmshWriter
from porepy.grids.constants import GmshConstants
from porepy.fracs.utils import determine_mesh_size


# Module-wide logger
logger = logging.getLogger(__name__)

class Fracture(object):

    def __init__(self, points, index=None):
        self.p = points
        # Ensure the points are ccw
        self.points_2_ccw()
        self.compute_centroid()
        self.normal = cg.compute_normal(points)[:, None]

        self.orig_p = self.p.copy()

        self.index = index

    def set_index(self, i):
        self.index = i

    def __eq__(self, other):
        return self.index == other.index

    def copy(self):
        """ Return a deep copy of the fracture.

        """
        p = np.copy(self.p)
        return Fracture(p)

    def points(self):
        """
        Iterator over the vexrtexes of the bounding polygon

        Yields:
            np.array (3 x 1): polygon vertexes

        """
        for i in range(self.p.shape[1]):
            yield self.p[:, i].reshape((-1, 1))

    def segments(self):
        """
        Iterator over the segments of the bounding polygon.

        Yields:
            np.array (3 x 2): polygon segment
        """

        sz = self.p.shape[1]
        for i in range(sz):
            yield self.p[:, np.array([i, i + 1]) % sz]

    def is_vertex(self, p, tol=1e-4):
        """ Check whether a given point is a vertex of the fracture.

        Parameters:
            p (np.array): Point to check
            tol (double): Tolerance of point accuracy.

        Returns:
            True: if the point is in the vertex set, false if not.
            int: Index of the identical vertex. None if not a vertex.
        """
        p = p.reshape((-1, 1))
        ap = np.hstack((p, self.p))
        up, _, ind = setmembership.unique_columns_tol(ap, tol=tol*np.sqrt(3))
        if up.shape[1] == ap.shape[1]:
            return False, None
        else:
            occurences = np.where(ind == ind[0])[0]
            return True, (occurences[1] - 1)

    def points_2_ccw(self):
        """
        Ensure that the points are sorted in a counter-clockwise order.

        Implementation note:
            For now, the ordering of nodes in based on a simple angle argument.
            This will not be robust for general point clouds, but we expect the
            fractures to be regularly shaped in this sense. In particular, we
            will be safe if the cell is convex.

        Returns:
            np.array (int): The indices corresponding to the sorting.

        """
        # First rotate coordinates to the plane
        points_2d = self.plane_coordinates()
        # Center around the 2d origin
        points_2d -= np.mean(points_2d, axis=1).reshape((-1, 1))

        theta = np.arctan2(points_2d[1], points_2d[0])
        sort_ind = np.argsort(theta)

        self.p = self.p[:, sort_ind]

        return sort_ind

    def add_points(self, p, check_convexity=True, tol=1e-4):
        """
        Add a point to the polygon, and enforce ccw sorting.

        Parameters:
            p (np.ndarray, 3xn): Points to add
            check_convexity (boolean, optional): Verify that the polygon is
                convex. Defaults to true
            tol (double): Tolerance used to check if the point already exists.

        Return:
            boolean, true if the resulting polygon is convex.

        """
        self.p = np.hstack((self.p, p))
        self.p, _, _ = setmembership.unique_columns_tol(self.p, tol=tol)

        self.points_2_ccw()

        return self.check_convexity()

    def plane_coordinates(self):
        """
        Represent the vertex coordinates in its natural 2d plane.

        The plane does not necessarily have the third coordinate as zero (no
        translation to the origin is made)

        Returns:
            np.array (2xn): The 2d coordinates of the vertexes.

        """
        rotation = cg.project_plane_matrix(self.p)
        points_2d = rotation.dot(self.p)

        return points_2d[:2]

    def check_convexity(self):
        """
        Check if the polygon is convex.

        Todo: If a hanging node is inserted at a segment, this may slightly
            violate convexity due to rounding errors. It should be possible to
            write an algorithm that accounts for this. First idea: Projcet
            point onto line between points before and after, if the projection
            is less than a tolerance, it is okay.

        Returns:
            boolean, true if the polygon is convex.

        """
        return self.as_sp_polygon().is_convex()

    def compute_centroid(self):
        """
        Compute, and redefine, center of the fracture in the form of the
        centroid.

        The method assumes the polygon is convex.

        """
        # Rotate to 2d coordinates
        rot = cg.project_plane_matrix(self.p)
        p = rot.dot(self.p)
        z = p[2, 0]
        p = p[:2]

        # Vectors from the first point to all other points. Subsequent pairs of
        # these will span triangles which, assuming convexity, will cover the
        # polygon.
        v = p[:, 1:] - p[:, 0].reshape((-1, 1))
        # The cell center of the triangles spanned by the subsequent vectors
        cc = (p[:, 0].reshape((-1, 1)) + p[:, 1:-1] + p[:, 2:])/3
        # Area of triangles
        area = 0.5 * np.abs(v[0, :-1] * v[1, 1:] - v[1, :-1] * v[0, 1:])

        # The center is found as the area weighted center
        center = np.sum(cc * area, axis=1) / np.sum(area)

        # Project back again.
        self.center = rot.transpose().dot(np.append(center, z))

    def as_sp_polygon(self):
        sp = [sympy.geometry.Point(self.p[:, i])
              for i in range(self.p.shape[1])]
        return sympy.geometry.Polygon(*sp)

    def intersects(self, other, tol, check_point_contact=True):
        """
        Find intersections between self and another polygon.

        The function checks for both intersection between the interior of one
        polygon with the boundary of the other, and pure boundary
        intersections. Intersection types supported so far are
            X (full intersection, possibly involving boundaries)
            L (Two fractures intersect at a boundary)
            T (Boundary segment of one fracture lies partly or completely in
                the plane of another)

        Parameters:
            other (Fracture): To test intersection with.
            tol (double): Geometric tolerance
            check_point_contact (boolean, optional): If True, we check if a
                single point (e.g. a vertex) of one fracture lies in the plane
                of the other. This is usually an error, thus the test should be
                on, but may be allowed when imposing external boundaries.

        """

        # Find intersections between self and other. Note that the algorithms
        # for intersections are not fully reflexive in terms of argument
        # order, so we need to do two tests.

        # Array for intersections with the interior of one polygon (as opposed
        # to full boundary intersection, below)
        int_points = np.empty((3, 0))

        # Keep track of whether the intersection points are on the boundary of
        # the polygons.
        on_boundary_self = False
        on_boundary_other = False

        ####
        # First compare max/min coordinates. If the bounding boxes of the
        # fractures do not intersect, there is nothing to do.
        min_self = self.p.min(axis=1)
        max_self = self.p.max(axis=1)
        min_other = other.p.min(axis=1)
        max_other = other.p.max(axis=1)

        if np.any(max_self < min_other) or np.any(min_self > max_other):
            return int_points, on_boundary_self, on_boundary_other

        #####
        # Next screening: To intersect, both fractures must have vertexes
        # either on both sides of each others plane, or close to the plane (T,
        # L, Y)-type intersections.

        # Vectors from centers of the fractures to the vertexes of the other
        # fratures.
        s_2_o = other.p - self.center.reshape((-1, 1))
        o_2_s = self.p - other.center.reshape((-1, 1))

        # Take the dot product of distance and normal vectors. Different signs
        # for different vertexes signifies fractures that potentially cross.
        other_from_self = np.sum(s_2_o * self.normal, axis=0)
        self_from_other = np.sum(o_2_s * other.normal, axis=0)

        # To avoid ruling out vertexes that lie on the plane of another
        # fracture, we introduce a threshold for almost-zero values.
        # The scaling factor is somewhat arbitrary here, and probably
        # safeguards too much, but better safe than sorry. False positives will
        # be corrected by the more accurate, but costly, computations below.
        scaled_tol = tol * max(1, max(np.max(np.abs(s_2_o)),
                                      np.max(np.abs(o_2_s))))

        # We can terminate only if no vertexes are close to the plane of the
        # other fractures.
        if np.min(np.abs(other_from_self)) > scaled_tol and \
            np.min(np.abs(self_from_other)) > scaled_tol:
            # If one of the fractures has all of its points on a single side of
            # the other, there can be no intersections.
            if np.all(np.sign(other_from_self) == 1) or \
                np.all(np.sign(other_from_self) == -1) or \
                np.all(np.sign(self_from_other) == 1) or \
                np.all(np.sign(self_from_other) == -1):
                return int_points, on_boundary_self, on_boundary_other

        ####
        # Check for intersection between interior of one polygon with
        # segment of the other.

        # Compute intersections, with both polygons as first argument
        isect_self_other = cg.polygon_segment_intersect(self.p, other.p, tol=tol)
        isect_other_self = cg.polygon_segment_intersect(other.p, self.p, tol=tol)

        # Process data
        if isect_self_other is not None:
            int_points = np.hstack((int_points, isect_self_other))

            # An intersection between self and other (in that order) is defined
            # as being between interior of self and boundary of other. See
            # polygon_segment_intersect for details.
            on_boundary_self = False
            on_boundary_other = False

        if isect_other_self is not None:
            int_points = np.hstack((int_points, isect_other_self))

            # Interior of other intersected by boundary of self
            on_boundary_self = False
            on_boundary_other = False

        if int_points.shape[1] > 1:
            int_points, _, _ \
                = setmembership.unique_columns_tol(int_points, tol=tol)
        # There should be at most two of these points
        assert int_points.shape[1] <= 2

        # There at at the most two intersection points between the fractures
        # (assuming convexity). If two interior points are found, we can simply
        # cut it short here.
        if int_points.shape[1] == 2:
            return int_points, on_boundary_self, on_boundary_other

        ####
        # Next, check for intersections between the polygon boundaries
        bound_sect_self_other = cg.polygon_boundaries_intersect(self.p,
                                                                other.p,
                                                                tol=tol)
        bound_sect_other_self = cg.polygon_boundaries_intersect(other.p,
                                                                self.p,
                                                                tol=tol)


        # Short cut: If no boundary intersections, we return the interior
        # points
        if len(bound_sect_self_other) == 0 and len(bound_sect_other_self) == 0:
            if check_point_contact and int_points.shape[1] == 1:
                raise ValueError('Contact in a single point not allowed')
            # None of the intersection points lay on the boundary
            return int_points, on_boundary_self, on_boundary_other

        # Else, we have boundary intersection, and need to process them
        bound_pt_self, self_segment, _, self_cuts_through = \
                self._process_segment_isect(bound_sect_self_other, self.p, tol)

        bound_pt_other, other_segment, _, other_cuts_through = \
                self._process_segment_isect(bound_sect_other_self, other.p,
                                            tol)

        # Run some sanity checks

        # Convex polygons can intersect each other in at most two points (and a
        # line inbetween)
        if int_points.shape[1] > 1:
            assert bound_pt_self.shape[1] == 0 and bound_pt_other.shape[1] == 0
        elif int_points.shape[1] == 1:
            # There should be exactly one unique boundary point.
            bp = np.hstack((bound_pt_self, bound_pt_other))
            if bp.shape[1] == 0:
                # The other point on the intersection line must be a vertex.
                # Brute force search
                found_vertex = False
                for self_p in self.p.T:
                    diff = self_p.reshape((-1, 1)) - other.p
                    dist = np.sqrt(np.sum(np.power(diff, 2), axis=0))
                    if np.any(np.isclose(dist, 0, rtol=tol)):
                        if found_vertex:
                            raise ValueError('Found > 2 intersection points')
                        found_vertex = True
                        int_points = np.hstack((int_points,
                                                self_p.reshape((-1, 1))))

                # There is not more to say here, simply return
                return int_points, on_boundary_self, on_boundary_other

            u_bound_pt, _, _ = setmembership.unique_columns_tol(bp, tol=tol)
            assert u_bound_pt.shape[1] == 1, 'The fractures should be convex'

        # If a segment runs through the polygon, there should be no interior points.
        # This may be sensitive to tolerances, should be a useful test to gauge
        # that.
        if self_cuts_through or other_cuts_through:
            assert int_points.shape[1] == 0

        # Storage for intersection points located on the boundary
        bound_pt = []

        # Cover the case of a segment - essentially an L-intersection
        if self_segment:
            assert other_segment  # This should be reflexive
            assert bound_pt_self.shape[1] == 2
            assert np.allclose(bound_pt_self, bound_pt_other)
            on_boundary_self = [True, True]
            on_boundary_other = [True, True]
            return bound_pt_self, on_boundary_self, on_boundary_other

        # Case where one boundary segment of one fracture cuts through two
        # boundary segment (thus the surface) of the other fracture. Gives a
        # T-type intersection
        if self_cuts_through:
            assert np.allclose(bound_pt_self, bound_pt_other)
            on_boundary_self = True
            on_boundary_other = False
            return bound_pt_self, on_boundary_self, on_boundary_other
        elif other_cuts_through:
            assert np.allclose(bound_pt_self, bound_pt_other)
            on_boundary_self = False
            on_boundary_other = True
            return bound_pt_self, on_boundary_self, on_boundary_other

        # By now, there should be a single member of bound_pt
        assert bound_pt_self.shape[1] == 1 or bound_pt_self.shape[1] == 2
        assert bound_pt_other.shape[1] == 1 or bound_pt_other.shape[1] == 2
        bound_pt = np.hstack((int_points, bound_pt_self))

        # Check if there are two boundary points on the same segment. If so,
        # this is a boundary segment.
        on_boundary_self = False
        if bound_pt_self.shape[1] == 2:
            if bound_sect_self_other[0][0] == bound_sect_self_other[1][0]:
                on_boundary_self = True
        on_boundary_other = False
        if bound_pt_other.shape[1] == 2:
            if bound_sect_other_self[0][0] == bound_sect_other_self[1][0]:
                on_boundary_other = True
        # Special case if a segment is cut as one interior point (by its
        # vertex), and a boundary point on the same segment, this is a boundary
        # segment
        if int_points.shape[1] == 1 and bound_pt_self.shape[1] == 1:
            is_vert, vi = self.is_vertex(int_points)
            seg_i = bound_sect_self_other[0][0]
            nfp = self.p.shape[1]
            if is_vert and (vi == seg_i or (seg_i+1) % nfp == vi):
                on_boundary_self = True
        if int_points.shape[1] == 1 and bound_pt_other.shape[1] == 1:
            is_vert, vi = other.is_vertex(int_points)
            seg_i = bound_sect_other_self[0][0]
            nfp = other.p.shape[1]
            if is_vert and (vi == seg_i or (seg_i+1) % nfp == vi):
                on_boundary_other = True

        return bound_pt, on_boundary_self, on_boundary_other

    def _process_segment_isect(self, isect_bound, poly, tol):
        """
        Helper function to interpret result from polygon_boundaries_intersect

        Classify an intersection between segments, from the perspective of a
        polygon, as:
        i) Sharing a segment
        ii) Sharing part of a segment
        ii) Sharing a point, which coincides with a polygon vertex
        iii) Sharing a point that splits a segment of the polygn

        Parameters:
            isect_bound: intersections
            poly: First (not second!) polygon sent into intersection finder

        """
        bound_pt = np.empty((3, 0))

        # Boolean indication of a shared segment
        has_segment = False
        # Boolean indication of an intersection in a vertex
        non_vertex = []
        # Counter for how many times each segment is found
        num_occ = np.zeros(poly.shape[1])

        # Loop over all intersections, process information
        for bi in isect_bound:

            # Index of the intersecting segments
            num_occ[bi[0]] += 1

            # Coordinates of the intersections
            ip = bi[2]

            # No intersections should have more than two poitns
            assert ip.shape[1] < 3

            ip_unique, _, _ = setmembership.unique_columns_tol(ip, tol=tol)
            if ip_unique.shape[1] == 2:
                # The polygons share a segment, or a
                bound_pt = np.hstack((bound_pt, ip_unique))
                has_segment = True
                # No need to deal with non_vertex here, there should be no more
                # intersections (convex, non-overlapping polygons).
            elif ip_unique.shape[1] == 1:
                # Either a vertex or single intersection point.
                poly_ext, _, _ = setmembership.unique_columns_tol(
                    np.hstack((self.p, ip_unique)), tol=tol)
                if poly_ext.shape[1] == self.p.shape[1]:
                    # This is a vertex, we skip it
                    pass
                else:
                    # New point contact
                    bound_pt = np.hstack((bound_pt, ip_unique))
                    non_vertex.append(True)
            else:
                # This should never happen for convex polygons
                raise ValueError(
                    'Should not have more than two intersection points')

        # Now, if any segment has been found more than once, it cuts two
        # segments of the other polygon.
        cuts_two = np.any(num_occ > 1)

        # Return a unique version of bound_pt
        # No need to uniquify unless there is more than one point.
        if bound_pt.shape[1] > 1:
            bound_pt, _, _ = setmembership.unique_columns_tol(bound_pt, tol=tol)

        return bound_pt, has_segment, non_vertex, cuts_two


    def impose_boundary(self, box, tol):
        """
        Impose a boundary on a fracture, defined by a bounding box.

        If the fracture extends outside the box, it will be truncated, and new
        points are inserted on the intersection with the boundary. It is
        assumed that the points defining the fracture defines a convex set (in
        its natural plane) to begin with.

        The attribute self.p will be changed if intersections are found. The
        original vertexes can still be recovered from self.orig_p.

        The box is specified by its extension in Cartesian coordinates.

        Parameters:
            box (dicitionary): The bounding box, specified by keywords xmin,
                xmax, ymin, ymax, zmin, zmax.
            tol (double): Tolerance, defines when two points are considered
                equal.

        """

        # Maximal extent of the fracture
        min_coord = self.p.min(axis=1)
        max_coord = self.p.max(axis=1)

        # Coordinates of the bounding box
        x0_box = box['xmin']
        x1_box = box['xmax']
        y0_box = box['ymin']
        y1_box = box['ymax']
        z0_box = box['zmin']
        z1_box = box['zmax']

        # Gather the box coordinates in an array
        box_array = np.array([[x0_box, x1_box],
                              [y0_box, y1_box],
                              [z0_box, z1_box]])

        # We need to be a bit careful if the fracture extends outside the
        # bounding box on two (non-oposite) sides. In addition to the insertion
        # of points along the segments defined by self.p, this will also
        # require the insertion of points at the meeting of the two sides. To
        # capture this, we first look for the intersection between the fracture
        # and planes that extends further than the plane, and then later
        # move the intersection points to lay at the real bounding box
        x0 = np.minimum(x0_box, min_coord[0] - 10 * tol)
        x1 = np.maximum(x1_box, max_coord[0] + 10 * tol)
        y0 = np.minimum(y0_box, min_coord[1] - 10 * tol)
        y1 = np.maximum(y1_box, max_coord[1] + 10 * tol)
        z0 = np.minimum(z0_box, min_coord[2] - 10 * tol)
        z1 = np.maximum(z1_box, max_coord[2] + 10 * tol)

        def outside_box(p, bound_i):
            # Helper function to test if points are outside the bounding box
            p = cg.snap_to_grid(p, tol=tol)
            # snap_to_grid will impose a grid of size self.tol, thus points
            # that are more than half that distance away from the boundary
            # are deemed outside.
            # To reduce if-else on the boundary index, we compute all bounds,
            # and then return the relevant one, as specified by bound_i
            west_of = p[0] < x0_box - tol / 2
            east_of = p[0] > x1_box + tol / 2
            south_of = p[1] < y0_box - tol / 2
            north_of = p[1] > y1_box + tol / 2
            beneath = p[2] < z0_box - tol / 2
            above = p[2] > z1_box + tol / 2
            outside = np.vstack((west_of, east_of, south_of, north_of,
                                 beneath, above))
            return outside[bound_i]


        # Represent the planes of the bounding box as fractures, to allow
        # us to use the fracture intersection methods.
        # For each plane, we keep the fixed coordinate to the value specified
        # by the box, and extend the two others to cover segments that run
        # through the extension of the plane only.
        west = Fracture(np.array([[x0_box, x0_box, x0_box, x0_box],
                                  [y0, y1, y1, y0], [z0, z0, z1, z1]]))
        east = Fracture(np.array([[x1_box, x1_box, x1_box, x1_box],
                                  [y0, y1, y1, y0],
                                  [z0, z0, z1, z1]]))
        south = Fracture(np.array([[x0, x1, x1, x0],
                                   [y0_box, y0_box, y0_box, y0_box],
                                   [z0, z0, z1, z1]]))
        north = Fracture(np.array([[x0, x1, x1, x0],
                                   [y1_box, y1_box, y1_box, y1_box],
                                   [z0, z0, z1, z1]]))
        bottom = Fracture(np.array([[x0, x1, x1, x0], [y0, y0, y1, y1],
                                    [z0_box, z0_box, z0_box, z0_box]]))
        top = Fracture(np.array([[x0, x1, x1, x0], [y0, y0, y1, y1],
                                 [z1_box, z1_box, z1_box, z1_box]]))
        # Collect in a list to allow iteration
        bound_planes = [west, east, south, north, bottom, top]

        # Loop over all boundary sides and look for intersections
        for bi, bf in enumerate(bound_planes):
            # Dimensions that are not fixed by bf
            active_dims = np.ones(3, dtype=np.bool)
            active_dims[np.floor(bi/2).astype('int')] = 0
            # Convert to indices
            active_dims = np.squeeze(np.argwhere(active_dims))

            # Find intersection points
            isect, _, _ = self.intersects(bf, tol, check_point_contact=False)
            num_isect = isect.shape[1]
            if len(isect) > 0 and num_isect > 0:
                num_pts_orig = self.p.shape[1]
                # Add extra points at the end of the point list.
                self.p, _, _ \
                    = setmembership.unique_columns_tol(np.hstack((self.p,
                                                                  isect)))
                num_isect = self.p.shape[1] - num_pts_orig
                if num_isect == 0:
                    continue

                # Sort fracture points in a ccw order.
                # This must be done before sliding the intersection points
                # (below), since the latter may break convexity of the
                # fracture, thus violate the (current) implementation of
                # points_2_ccw()
                sort_ind = self.points_2_ccw()

                # The next step is to decide whether and how to move the
                # intersection points.

                # If all intersection points are outside, and on the same side
                # of the box for all of the active dimensions, convexity of the
                # polygon implies that the whole fracture is outside the
                # bounding box. We signify this by setting self.p empty.
                if np.any(np.all(isect[active_dims] < \
                          box_array[active_dims, 0], axis=1), axis=0):
                    self.p = np.empty((3, 0))
                    # No need to consider other boundary planes
                    break
                if np.any(np.all(isect[active_dims] > \
                          box_array[active_dims, 1], axis=1), axis=0):
                    self.p = np.empty((3, 0))
                    # No need to consider other boundary planes
                    break

                # The intersection points will lay on the bounding box on one
                # of the dimensions (that of bf, specified by xyz_01_box), but
                # may be outside the box for the other sides (xyz_01). We thus
                # need to move the intersection points in the plane of bf and
                # the fracture plane.
                # The relevant tangent vector is perpendicular to both the
                # fracture and bf
                normal_self = cg.compute_normal(self.p)
                normal_bf = cg.compute_normal(bf.p)
                tangent = np.cross(normal_self, normal_bf)
                # Unit vector
                tangent *= 1./ np.linalg.norm(tangent)

                isect_ind = np.argwhere(sort_ind >= num_pts_orig).ravel('F')
                p_isect = self.p[:, isect_ind]

                # Loop over all intersection points and active dimensions. If
                # the point is outside the bounding box, move it.
                for pi in range(num_isect):
                    for dim, other_dim in zip(active_dims, active_dims[::-1]):
                        # Test against lower boundary
                        lower_diff = p_isect[dim, pi] - box_array[dim, 0]
                        # Modify coordinates if necessary. This dimension is
                        # simply set to the boundary, while the other should
                        # slide along the tangent vector
                        if lower_diff < 0:
                            p_isect[dim, pi] = box_array[dim, 0]
                            # We know lower_diff != 0, no division by zero.
                            # We may need some tolerances, though.
                            t = tangent[dim] / lower_diff
                            p_isect[other_dim, pi] += t * tangent[other_dim]

                        # Same treatment of the upper boundary
                        upper_diff = p_isect[dim, pi] - box_array[dim, 1]
                        # Modify coordinates if necessary. This dimension is
                        # simply set to the boundary, while the other should
                        # slide along the tangent vector
                        if upper_diff > 0:
                            p_isect[dim, pi] = box_array[dim, 1]
                            t = tangent[dim] / upper_diff
                            p_isect[other_dim, pi] -= t * tangent[other_dim]

                # Finally, identify points that are outside the face bf
                inside = np.logical_not(outside_box(self.p, bi))
                # Dump points that are outside.
                self.p = self.p[:, inside]
                self.p, _, _ = setmembership.unique_columns_tol(self.p, tol=tol)
                # We have modified the fractures, so re-calculate the centroid
                self.compute_centroid()
            else:
                # No points exists, but the whole point set can still be
                # outside the relevant boundary face.
                outside = outside_box(self.p, bi)
                if np.all(outside):
                    self.p = np.empty((3, 0))
            # There should be at least three points in a fracture.
            if self.p.shape[1] < 3:
                break

    def __repr__(self):
        return str(self.as_sp_polygon())

    def __str__(self):
        s = 'Points: \n'
        s += str(self.p) + '\n'
        s += 'Center: ' + str(self.center)
        return s

    def plot_frame(self, ax=None):

        if ax is None:
            fig = plt.figure()
            ax = fig.gca(projection='3d')
        x = np.append(self.p[0], self.p[0, 0])
        y = np.append(self.p[1], self.p[1, 0])
        z = np.append(self.p[2], self.p[2, 0])
        ax.plot(x, y, z)
        return ax

#--------------------------------------------------------------------


class EllipticFracture(Fracture):
    """
    Subclass of Fractures, representing an elliptic fracture.

    """

    def __init__(self, center, major_axis, minor_axis, major_axis_angle,
                 strike_angle, dip_angle, num_points=16):
        """
        Initialize an elliptic shaped fracture, approximated by a polygon.


        The rotation of the plane is calculated using three angles. First, the
        rotation of the major axis from the x-axis. Next, the fracture is
        inclined by specifying the strike angle (which gives the rotation
        axis) measured from the x-axis, and the dip angle. All angles are
        measured in radians.

        Parameters:
            center (np.ndarray, size 3x1): Center coordinates of fracture.
            major_axis (double): Length of major axis (radius-like, not
                diameter).
            minor_axis (double): Length of minor axis. There are no checks on
                whether the minor axis is less or equal the major.
            major_axis_angle (double, radians): Rotation of the major axis from
                the x-axis. Measured before strike-dip rotation, see above.
            strike_angle (double, radians): Line of rotation for the dip.
                Given as angle from the x-direction.
            dip_angle (double, radians): Dip angle, i.e. rotation around the
                strike direction.
            num_points (int, optional): Number of points used to approximate
                the ellipsis. Defaults to 16.

        Example:
            Fracture centered at [0, 1, 0], with a ratio of lengths of 2,
            rotation in xy-plane of 45 degrees, and an incline of 30 degrees
            rotated around the x-axis.
            >>> frac = EllipticFracture(np.array([0, 1, 0]), 10, 5, np.pi/4, 0,
                                        np.pi/6)

        """
        self.center = center

        # First, populate polygon in the xy-plane
        angs = np.linspace(0, 2 * np.pi, num_points + 1, endpoint=True)[:-1]
        x = major_axis * np.cos(angs)
        y = minor_axis * np.sin(angs)
        z = np.zeros_like(angs)
        ref_pts = np.vstack((x, y, z))

        # Rotate reference points so that the major axis has the right
        # orientation
        major_axis_rot = cg.rot(major_axis_angle, [0, 0, 1])
        rot_ref_pts = major_axis_rot.dot(ref_pts)

        # Then the dip
        # Rotation matrix of the strike angle
        strike_rot = cg.rot(strike_angle, np.array([0, 0, 1]))
        # Compute strike direction
        strike_dir = strike_rot.dot(np.array([1, 0, 0]))
        dip_rot = cg.rot(dip_angle, strike_dir)

        dip_pts = dip_rot.dot(rot_ref_pts)

        # Set the points, and store them in a backup.
        self.p = center[:, np.newaxis] + dip_pts
        self.orig_p = self.p.copy()

        # Compute normal vector
        self.normal = cg.compute_normal(self.p)[:, None]


#-------------------------------------------------------------------------


class Intersection(object):

    def __init__(self, first, second, coord, bound_first=False, bound_second=False):
        self.first = first
        self.second = second
        self.coord = coord
        # Information on whether the intersection points lies on the boundaries
        # of the fractures
        self.bound_first = bound_first
        self.bound_second = bound_second

    def __repr__(self):
        s = 'Intersection between fractures ' + str(self.first.index) + ' and ' + \
            str(self.second.index) + '\n'
        s += 'Intersection points: \n'
        for i in range(self.coord.shape[1]):
            s += '(' + str(self.coord[0, i]) + ', ' + str(self.coord[1, i]) + ', ' + \
                 str(self.coord[2, i]) + ') \n'
        if self.coord.size > 0:
            s += 'On boundary of first fracture ' + str(self.bound_first) + '\n'
            s += 'On boundary of second fracture ' + str(self.bound_second)
            s += '\n'
        return s

    def get_other_fracture(self, i):
        if self.first == i:
            return self.second
        else:
            return self.first

#----------------------------------------------------------------------------


class FractureNetwork(object):

    def __init__(self, fractures=None, verbose=0, tol=1e-4):

        if fractures is None:
            self._fractures = fractures
        else:
            self._fractures = fractures

        for i, f in enumerate(self._fractures):
            f.set_index(i)

        self.intersections = []

        self.has_checked_intersections = False
        self.tol = tol
        self.verbose = verbose

        # Initialize with an empty domain. Can be modified later by a call to
        # 'impose_external_boundary()'
        self.domain = None

    def add(self, f):
        # Careful here, if we remove one fracture and then add, we'll have
        # identical indices.
        f.set_index(len(self._fractures))
        self._fractures.append(f)

    def __getitem__(self, position):
        return self._fractures[position]

    def get_normal(self, frac):
        return self._fractures[frac].normal

    def get_center(self, frac):
        return self._fractures[frac].center

    def get_intersections(self, frac):
        """
        Get all intersections in the plane of a given fracture.
        """
        if frac is None:
            frac = np.arange(len(self._fractures))
        if isinstance(frac, np.ndarray):
            frac = list(frac)
        elif isinstance(frac, int):
            frac = [frac]
        isect = []
        for fi in frac:
            f = self[fi]
            isect_loc = []
            for i in self.intersections:
                if i.first.index == f.index or i.second.index == f.index:
                    isect_loc.append(i)
            isect.append(isect_loc)
        return isect

    def find_intersections(self, use_orig_points=False):
        """
        Find intersections between fractures in terms of coordinates.

        The intersections are stored in the attribute self.Intersections.

        Handling of the intersections (splitting into non-intersecting
        polygons, paving the way for gridding) is taken care of by the function
        split_intersections().

        Note that find_intersections() should be invoked after external
        boundaries are imposed. If the reverse order is applied, intersections
        outside the domain may be identified, with unknown consequences for the
        reliability of the methods. If intersections outside the bounding box
        are of interest, these can be found by setting the parameter
        use_orig_points to True.

        Parameters:
            use_orig_points (boolean, optional): Whether to use the original
                fracture description in the search for intersections. Defaults
                to False. If True, all fractures will have their attribute p
                reset to their original value.

        """
        self.has_checked_intersections = True
        logger.info('Find intersection between fratures')
        start_time = time.time()

        # If desired, use the original points in the fracture intersection.
        # This will reset the field self._fractures.p, and thus revoke
        # modifications due to boundaries etc.
        if use_orig_points:
            for f in self._fractures:
                f.p = f.orig_p

        for i, first in enumerate(self._fractures):
            for j in range(i + 1, len(self._fractures)):
                second = self._fractures[j]
                isect, bound_first, bound_second = first.intersects(second,
                                                                    self.tol)
                if len(isect) > 0:
                    # Let the intersection know whether both intersection
                    # points lies on the boundary of each fracture
                    self.intersections.append(Intersection(first, second,
                                                           isect,
                                                           bound_first=bound_first,
                                                           bound_second=bound_second))

        logger.info('Found %i intersections. Ellapsed time: %.5f',
                    len(self.intersections), time.time() - start_time)

    def intersection_info(self, frac_num=None):
        # Number of fractures with some intersection
        num_intersecting_fracs = 0
        # Number of intersections in total
        num_intersections = 0

        if frac_num is None:
            frac_num = np.arange(len(self._fractures))
        for f in frac_num:
            isects = []
            for i in self.intersections:
                if i.first.index == f and i.coord.shape[1] > 0:
                    isects.append(i.second.index)
                elif i.second.index == f and i.coord.shape[1] > 0:
                    isects.append(i.first.index)
            if len(isects) > 0:
                num_intersecting_fracs += 1
                num_intersections += len(isects)

                if self.verbose > 1:
                    print('  Fracture ' + str(f) + ' intersects with'\
                          ' fractuer(s) ' + str(isects))
        # Print aggregate numbers. Note that all intersections are counted
        # twice (from first and second), thus divide by two.
        print('In total ' + str(num_intersecting_fracs) + ' fractures '
              + 'intersect in ' + str(int(num_intersections/2)) \
              + ' intersections')


    def split_intersections(self):
        """
        Based on the fracture network, and their known intersections, decompose
        the fractures into non-intersecting sub-polygons. These can
        subsequently be exported to gmsh.

        The method will add an atribute decomposition to self.

        """

        logger.info('Split intersections')
        start_time = time.time()

        # First, collate all points and edges used to describe fracture
        # boundaries and intersections.
        all_p, edges,\
            edges_2_frac, is_boundary_edge = self._point_and_edge_lists()

        if self.verbose > 1:
            self._verify_fractures_in_plane(all_p, edges, edges_2_frac)

        # By now, all segments in the grid are defined by a unique set of
        # points and edges. The next task is to identify intersecting edges,
        # and split them.
        all_p, edges, edges_2_frac, is_boundary_edge\
            = self._remove_edge_intersections(all_p, edges, edges_2_frac,
                                              is_boundary_edge)

        if self.verbose > 1:
            self._verify_fractures_in_plane(all_p, edges, edges_2_frac)


        # With all edges being non-intersecting, the next step is to split the
        # fractures into polygons formed of boundary edges, intersection edges
        # and auxiliary edges that connect the boundary and intersections.
#        all_p, edges, is_boundary_edge, poly_segments, poly_2_frac\
#                = self._split_into_polygons(all_p, edges, edges_2_frac,
#                                            is_boundary_edge)

        # Store the full decomposition.
        self.decomposition = {'points': all_p,
                              'edges': edges.astype('int'),
                              'is_bound': is_boundary_edge,
                              'edges_2_frac': edges_2_frac}
        polygons = []
        line_in_frac = []
        for fi, _ in enumerate(self._fractures):
            ei = []
            ei_bound = []
            # Find the edges of this fracture, add to either internal or
            # external fracture list
            for i, e in enumerate(zip(edges_2_frac, is_boundary_edge)):
                # Check that the boundary information matches the fractures
                assert e[0].size == e[1].size
                hit = np.where(e[0] == fi)[0]
                if hit.size == 1:
                    if e[1][hit]:
                        ei_bound.append(i)
                    else:
                        ei.append(i)
                elif hit.size > 1:
                    raise ValueError('Non-unique fracture edge relation')
                else:
                    continue

            poly = sort_points.sort_point_pairs(edges[:2, ei_bound])
            polygons.append(poly)
            line_in_frac.append(ei)

        self.decomposition['polygons'] = polygons
        self.decomposition['line_in_frac'] = line_in_frac

#                              'polygons': poly_segments,
#                             'polygon_frac': poly_2_frac}

        logger.info('Finished fracture splitting after %.5f seconds',
                    time.time() - start_time)

    def _point_and_edge_lists(self):
        """
        Obtain lists of all points and connections necessary to describe
        fractures and their intersections.

        Returns:
            np.ndarray, 3xn: Unique coordinates of all points used to describe
            the fracture polygons, and their intersections.

            np.ndarray, 2xn_edge: Connections between points, formed either
                by a fracture boundary, or a fracture intersection.
            list: For each edge, index of all fractures that point to the
                edge.
            np.ndarray of bool (size=num_edges): A flag telling whether the
                edge is on the boundary of a fracture.

        """
        logger.info('Compile list of points and edges')
        start_time = time.time()

        # Field for all points in the fracture description
        all_p = np.empty((3, 0))
        # All edges, either as fracture boundary, or fracture intersection
        edges = np.empty((2, 0))
        # For each edge, a list of all fractures pointing to the edge.
        edges_2_frac = []

        # Field to know if an edge is on the boundary of a fracture.
        # Not sure what to do with a T-type intersection here
        is_boundary_edge = []

        # First loop over all fractures. All edges are assumed to be new; we
        # will deal with coinciding points later.
        for fi, frac in enumerate(self._fractures):
            num_p = all_p.shape[1]
            num_p_loc = frac.orig_p.shape[1]
            all_p = np.hstack((all_p, frac.orig_p))

            loc_e = num_p + np.vstack((np.arange(num_p_loc),
                                       (np.arange(num_p_loc) + 1) % num_p_loc))
            edges = np.hstack((edges, loc_e))
            for i in range(num_p_loc):
                edges_2_frac.append([fi])
                is_boundary_edge.append([True])

        # Next, loop over all intersections, and define new points and edges
        for i in self.intersections:
            # Only add information if the intersection exists, that is, it has
            # a coordinate.
            if i.coord.size > 0:
                num_p = all_p.shape[1]
                all_p = np.hstack((all_p, i.coord))

                edges = np.hstack(
                    (edges, num_p + np.arange(2).reshape((-1, 1))))
                edges_2_frac.append([i.first.index, i.second.index])
                # If the intersection points are on the boundary of both
                # fractures, this is a boundary segment.
                # This does not cover the case of a T-intersection, that will
                # have to come later.
                if i.bound_first and i.bound_second:
                    is_boundary_edge.append([True, True])
                elif i.bound_first and not i.bound_second:
                    is_boundary_edge.append([True, False])
                elif not i.bound_first and i.bound_second:
                    is_boundary_edge.append([False, True])
                else:
                    is_boundary_edge.append([False, False])

        # Ensure that edges are integers
        edges = edges.astype('int')

        logger.info('Points and edges done. Elapsed time %.5f', time.time() -
                    start_time)

        return self._uniquify_points_and_edges(all_p, edges, edges_2_frac,
                                               is_boundary_edge)

    def _uniquify_points_and_edges(self, all_p, edges, edges_2_frac,
                                   is_boundary_edge):
        # Snap the points to an underlying Cartesian grid. This is the basis
        # for declearing two points equal
        # NOTE: We need to account for dimensions in the tolerance;

        start_time = time.time()
        logger.info("""Uniquify points and edges, starting with %i points, %i
                    edges""", all_p.shape[1], edges.shape[1])

        all_p = cg.snap_to_grid(all_p, tol=self.tol)

        # We now need to find points that occur in multiple places
        p_unique, unique_ind_p, \
            all_2_unique_p = setmembership.unique_columns_tol(all_p, tol=
                                                              self.tol *
                                                              np.sqrt(3))

        # Update edges to work with unique points
        edges = all_2_unique_p[edges]

        # Look for edges that share both nodes. These will be identical, and
        # will form either a L/Y-type intersection (shared boundary segment),
        # or a three fractures meeting in a line.
        # Do a sort of edges before looking for duplicates.
        e_unique, unique_ind_e, all_2_unique_e = \
            setmembership.unique_columns_tol(np.sort(edges, axis=0))

        # Update the edges_2_frac map to refer to the new edges
        edges_2_frac_new = e_unique.shape[1] * [np.empty(0)]
        is_boundary_edge_new = e_unique.shape[1] * [np.empty(0)]

        for old_i, new_i in enumerate(all_2_unique_e):
            edges_2_frac_new[new_i], ind =\
                np.unique(np.hstack((edges_2_frac_new[new_i],
                                     edges_2_frac[old_i])),
                          return_index=True)
            tmp = np.hstack((is_boundary_edge_new[new_i],
                             is_boundary_edge[old_i]))
            is_boundary_edge_new[new_i] = tmp[ind]

        edges_2_frac = edges_2_frac_new
        is_boundary_edge = is_boundary_edge_new

        # Represent edges by unique values
        edges = e_unique

        # The uniquification of points may lead to edges with identical start
        # and endpoint. Find and remove these.
        point_edges = np.where(np.squeeze(np.diff(edges, axis=0)) == 0)[0]
        edges = np.delete(edges, point_edges, axis=1)
        unique_ind_e = np.delete(unique_ind_e, point_edges)
        for ri in point_edges[::-1]:
            del edges_2_frac[ri]
            del is_boundary_edge[ri]

        # Ensure that the edge to fracture map to a list of numpy arrays.
        # Use unique so that the same edge only refers to an edge once.
        edges_2_frac = [np.unique(np.array(edges_2_frac[i])) for i in
                        range(len(edges_2_frac))]

        # Sanity check, the fractures should still be defined by points in a
        # plane.
        self._verify_fractures_in_plane(p_unique, edges, edges_2_frac)

        logger.info('''Uniquify complete. %i points, %i edges. Ellapsed time
                    %.5f''', p_unique.shape[1], edges.shape[1], time.time() -
                    start_time)

        return p_unique, edges, edges_2_frac, is_boundary_edge

    def _remove_edge_intersections(self, all_p, edges, edges_2_frac,
                                   is_boundary_edge):
        """
        Remove crossings from the set of fracture intersections.

        Intersecting intersections (yes) are split, and new points are
        introduced.

        Parameters:
            all_p (np.ndarray, 3xn): Coordinates of all points used to describe
                the fracture polygons, and their intersections. Should be
                unique.
            edges (np.ndarray, 2xn): Connections between points, formed either
                by a fracture boundary, or a fracture intersection.
            edges_2_frac (list): For each edge, index of all fractures that
                point to the edge.
            is_boundary_edge (np.ndarray of bool, size=num_edges): A flag
                telling whether the edge is on the boundary of a fracture.

        Returns:
            The same fields, but updated so that all edges are
            non-intersecting.

        """
        logger.info('Remove edge intersections')
        start_time = time.time()

        # The algorithm loops over all fractures, pulls out edges associated
        # with the fracture, project to the local 2D plane, and look for
        # intersections there (direct search in 3D may also work, but this was
        # a simple option). When intersections are found, the global lists of
        # points and edges are updated.
        for fi, frac in enumerate(self._fractures):

            logger.debug('Remove intersections from fracture %i', fi)

            # Identify the edges associated with this fracture
            # It would have been more convenient to use an inverse
            # relationship frac_2_edge here, but that would have made the
            # update for new edges (towards the end of this loop) more
            # cumbersome.
            edges_loc_ind = []
            for ei, e in enumerate(edges_2_frac):
                if np.any(e == fi):
                    edges_loc_ind.append(ei)

            edges_loc = np.vstack((edges[:, edges_loc_ind],
                                   np.array(edges_loc_ind)))
            p_ind_loc = np.unique(edges_loc[:2])
            p_loc = all_p[:, p_ind_loc]

            p_2d, edges_2d, p_loc_c, rot = self._points_2_plane(p_loc,
                                                                edges_loc,
                                                                p_ind_loc)

            # Add a tag to trace the edges during splitting
            edges_2d[2] = edges_loc[2]

            # Obtain new points and edges, so that no edges on this fracture
            # are intersecting.
            # It seems necessary to increase the tolerance here somewhat to
            # obtain a more robust algorithm. Not sure about how to do this
            # consistent.
            p_new, edges_new = cg.remove_edge_crossings(p_2d, edges_2d,
                                                        tol=self.tol*5,
                                                        verbose=self.verbose)
            # Then, patch things up by converting new points to 3D,

            # From the design of the functions in cg, we know that new points
            # are attached to the end of the array. A more robust alternative
            # is to find unique points on a combined array of p_loc and p_new.
            p_add = p_new[:, p_ind_loc.size:]
            num_p_add = p_add.shape[1]

            # Add third coordinate, and map back to 3D
            p_add = np.vstack((p_add, np.zeros(num_p_add)))

            # Inverse of rotation matrix is the transpose, add cloud center
            # correction
            p_add_3d = rot.transpose().dot(p_add) + p_loc_c

            # The new points will be added at the end of the global point array
            # (if not, we would need to renumber all global edges).
            # Global index of added points
            ind_p_add = all_p.shape[1] + np.arange(num_p_add)
            # Global index of local points (new and added)
            p_ind_exp = np.hstack((p_ind_loc, ind_p_add))

            # Add the new points towards the end of the list.
            all_p = np.hstack((all_p, p_add_3d))

            # The ordering of the global edge list bears no significance. We
            # therefore plan to delete all edges (new and old), and add new
            # ones.

            # First add new edges.
            # All local edges in terms of global point indices
            edges_new_glob = p_ind_exp[edges_new[:2]]
            edges = np.hstack((edges, edges_new_glob))

            # Global indices of the local edges
            edges_loc_ind = np.unique(edges_loc_ind)

            # Append fields for edge-fracture map and boundary tags
            for ei in range(edges_new.shape[1]):
                # Find the global edge index. For most edges, this will be
                # correctly identified by edges_new[2], which tracks the
                # original edges under splitting. However, in cases of
                # overlapping segments, in which case the index of the one edge
                # may completely override the index of the other (this is
                # caused by the implementation of remove_edge_crossings).
                # We therefore compare the new edge to the old ones (before
                # splitting). If found, use the old information; if not, use
                # index as tracked by splitting.
                is_old, old_loc_ind =\
                    setmembership.ismember_rows(edges_new_glob[:, ei]
                                                .reshape((-1, 1)),
                                                edges[:2, edges_loc_ind])
                if is_old[0]:
                    glob_ei = edges_loc_ind[old_loc_ind[0]]
                else:
                    glob_ei = edges_new[2, ei]
                # Update edge_2_frac and boundary information.
                edges_2_frac.append(edges_2_frac[glob_ei])
                is_boundary_edge.append(is_boundary_edge[glob_ei])

            # Finally, purge the old edges
            edges = np.delete(edges, edges_loc_ind, axis=1)

            # We cannot delete more than one list element at a time. Delete by
            # index in decreasing order, so that we do not disturb the index
            # map.
            edges_loc_ind.sort()
            for ei in edges_loc_ind[::-1]:
                del edges_2_frac[ei]
                del is_boundary_edge[ei]
            # And we are done with this fracture. On to the next one.


        logger.info('Done with intersection removal. Elapsed time %.5f',
                    time.time() - start_time)
        self._verify_fractures_in_plane(all_p, edges, edges_2_frac)

        return self._uniquify_points_and_edges(all_p, edges, edges_2_frac,
                                               is_boundary_edge)

        # To
        # define the auxiliary edges, we create a triangulation of the
        # fractures. We then grow polygons forming part of the fracture in a
        # way that ensures that no polygon lies on both sides of an
        # intersection edge.

    def _split_into_polygons(self, all_p, edges, edges_2_frac, is_boundary_edge):
        """
        Split the fracture surfaces into non-intersecting polygons.

        Starting from a description of the fracture polygons and their
        intersection lines (which should be non-intersecting), the fractures
        are split into sub-polygons which they may share a boundary, but no
        sub-polygon intersect the surface of another. This step is necessary
        for the fracture network to be ammenable to gmsh.

        The sub-polygons are defined by drawing auxiliary lines between
        fracture points. This expands the global set of edges, but not the
        points. The auxiliary lines will be sent to gmsh as constraints on the
        gridding algorithm.

        TODO: The restriction that the auxiliary lines can only be drawn
        between existing lines can create unfortunate constraints in the
        gridding, in terms of sharp angles etc. This can be alleviated by
        adding additional points to the global description. However, if a point
        is added to an intersection edge, this will require an update of all
        fractures sharing that intersection. Not sure what the right thing to
        do here is.

        Parameters:
            all_p (np.ndarray, 3xn): Coordinates of all points used to describe
                the fracture polygons, and their intersections. Should be
                unique.
            edges (np.ndarray, 2xn): Connections between points, formed either
                by a fracture boundary, or a fracture intersection.
            edges_2_frac (list): For each edge, index of all fractures that
                point to the edge.
            is_boundary_edge (np.ndarray of bool, size=num_edges): A flag
                telling whether the edge is on the boundary of a fracture.

        Returns:
            np.ndarray (3xn_pt): Coordinates of all points used to describe the
                fractures.
            np.ndarray (3xn_edges): Connections between points, formed by
                fracture boundaries, fracture intersections, or auxiliary lines
                needed to form sub-polygons. The auxiliary lines will be added
                towards the end of the array.
            np.ndarray (boolean, 3xn_edges_orig): Flag telling if an edge is on
                the boundary of a fracture. NOTE: The list is *not* expanded as
                auxiliary lines are added; these are known to not be on the
                boundary. The legth of this output, relative to the second, can
                thus be used to flag auxiliary lines.
            list of np.ndarray: Each item contains a sub-polygon, specified by
                the global indices of its vertices.
            list of int: For each sub-polygon, index of the fracture it forms a
                part of.

            Note that for the moment, the first and third outputs are not
            modified compared to respective input. This will change if the
            splitting is allowed to introduce new additional points.

        """
        logger.info('Split fractures into non-intersecting polygons')
        start_time = time.time()

        # For each polygon, list of segments that make up the polygon
        poly_segments = []
        # Which fracture is the polygon part of
        poly_2_frac = []

        for fi, _ in enumerate(self._fractures):

            if self.verbose > 1:
                print('  Split fracture no ' + str(fi))

            # Identify the edges associated with this fracture
            # It would have been more convenient to use an inverse
            # relationship frac_2_edge here, but that would have made the
            # update for new edges (towards the end of this loop) more
            # cumbersome.
            edges_loc_ind = []
            for ei, e in enumerate(edges_2_frac):
                if np.any(e == fi):
                    edges_loc_ind.append(ei)

            edges_loc = np.vstack((edges[:, edges_loc_ind],
                                   np.array(edges_loc_ind)))
            p_ind_loc = np.unique(edges_loc[:2])
            p_loc = all_p[:, p_ind_loc]

            p_2d, edges_2d, _, _ = self._points_2_plane(p_loc, edges_loc,
                                                        p_ind_loc)


            # Add a tag to trace the edges during splitting
            edges_2d[2] = edges_loc[2]

            # Flag of whether the constraint is an internal boundary (as
            # opposed to boundary of the polygon)
            internal_boundary = np.where([not is_boundary_edge[i]
                                          for i in edges_2d[2]])[0]

            # Create a dictionary of input information to triangle
            triangle_opts = {'vertices': p_2d.transpose(),
                             'segments': edges_2d[:2].transpose(),
                             'segment_markers':
                             edges_2d[2].transpose().astype('int32')
                            }
            # Run a constrained Delaunay triangulation.
            t = triangle.triangulate(triangle_opts, 'p')

            # Pull out information on the triangulation
            segment_markers = \
                np.squeeze(np.asarray(t['segment_markers']).transpose())
            tri = np.sort(np.asarray(t['triangles']).transpose(), axis=0)
            p = np.asarray(t['vertices']).transpose()
            segments = np.sort(np.asarray(t['segments']).transpose(), axis=0)

            p = cg.snap_to_grid(p, tol=self.tol)

            # It turns out that Triangle sometime creates (almost) duplicate
            # points. Our algorithm are based on the points staying, thus these
            # need to go.
            # The problem is characterized by output from Triangle having more
            # points than the input.
            if p.shape[1] > p_2d.shape[1]:

                # Identify duplicate points
                # Not sure about tolerance used here
                p, _, old_2_new = \
                    setmembership.unique_columns_tol(p, tol=np.sqrt(self.tol))
                # Update segment and triangle coordinates to refer to unique
                # points
                segments = old_2_new[segments]
                tri = old_2_new[tri]

                # Remove segments with the same start and endpoint
                segments_remove = np.argwhere(np.diff(segments, axis=0)[0] == 0)
                segments = np.delete(segments, segments_remove, axis=1)
                segment_markers = np.delete(segment_markers, segments_remove)

                # Remove segments that exist in duplicates (a, b) and (b, a)
                segments.sort(axis=0)
                segments, new_2_old_seg, _ = \
                        setmembership.unique_columns_tol(segments)
                segment_markers = segment_markers[new_2_old_seg]

                # Look for degenerate triangles, where the same point occurs
                # twice
                tri.sort(axis=0)
                degenerate_tri = np.any(np.diff(tri, axis=0) == 0, axis=0)
                tri = tri[:, np.logical_not(degenerate_tri)]

                # Remove duplicate triangles, if any
                tri, _, _ = setmembership.unique_columns_tol(tri)


            # We need a connection map between cells. The simplest option was
            # to construct a simplex grid, and use the associated function.
            # While we were at it, we could have used this to find cell
            # centers, cell-face (segment) mappings etc, but for reason, that
            # did not happen.
            g = simplex.TriangleGrid(p, tri)
            g.compute_geometry()
            c2c = g.cell_connection_map()

            def cells_of_segments(cells, s):
                # Find the cells neighboring
                hit_0 = np.logical_or(cells[0] == s[0], cells[0] ==
                                      s[1]).astype('int')
                hit_1 = np.logical_or(
                    cells[1] == s[0], cells[1] == s[1]).astype('int')
                hit_2 = np.logical_or(
                    cells[2] == s[0], cells[2] == s[1]).astype('int')
                hit = np.squeeze(np.where(hit_0 + hit_1 + hit_2 == 2))
                return hit

            px = p[0]
            py = p[1]
            # Cell centers (in 2d coordinates)
            cell_c = np.vstack((np.mean(px[tri], axis=0),
                                np.mean(py[tri], axis=0)))

            # The target sub-polygons should have intersections as an external
            # boundary. The sub-polygons are grown from triangles on each side of
            # the intersection, denoted cw and ccw.
            cw_cells = []
            ccw_cells = []

            # For each internal boundary, find the cells on each side of the
            # boundary; these will be assigned to different polygons. For the
            # moment, there should be a single cell along each side of the
            # boundary, but this may change in the future.

            if internal_boundary.size == 0:
                # For non-intersecting fractures, we just need a single seed
                cw_cells = [0]
            else:
                # Full treatment
                for ib in internal_boundary:
                    segment_match = np.squeeze(np.where(segment_markers ==
                                                        edges_2d[2, ib]))
                    loc_segments = segments[:, segment_match]
                    loc_cells = cells_of_segments(tri, loc_segments)

                    p_0 = p_2d[:, edges_2d[0, ib]]
                    p_1 = p_2d[:, edges_2d[1, ib]]

                    cw_loc = []
                    ccw_loc = []

                    for ci in np.atleast_1d(loc_cells):
                        if cg.is_ccw_polyline(p_0, p_1, cell_c[:, ci]):
                            ccw_loc.append(ci)
                        else:
                            cw_loc.append(ci)
                    cw_cells.append(cw_loc)
                    ccw_cells.append(ccw_loc)

            polygon = np.zeros(tri.shape[1], dtype='int')
            counter = 1
            for c in cw_cells + ccw_cells:
                polygon[c] = counter
                counter += 1

            # A cell in the partitioning may border more than one internal
            # constraint, and thus be assigned two values (one overwritten) in
            # the above loop. This should be fine; the corresponding index
            # will have no cells assigned to it, but that is taken care of
            # below.

            num_iter = 0

            # From the seeds, assign a polygon index to all triangles
            while np.any(polygon == 0):

                num_occurences = np.bincount(polygon)
                # Disregard the 0 (which we know is there, since the while loop
                # took another round).
                order = np.argsort(num_occurences[1:])
                for pi in order:
                    vec = 0 * polygon
                    # We know that the values in polygon are mapped to
                    vec[np.where(polygon == pi + 1)] = 1
                    new_val = c2c * vec
                    not_found = np.where(np.logical_and(polygon == 0,
                                                        new_val > 0))
                    polygon[not_found] = pi + 1

                num_iter += 1
                if num_iter >= tri.shape[1]:
                    # Sanity check, since we're in a while loop. The code
                    # should terminate long before this, but I have not
                    # tried to find an exact maximum number of iterations.
                    raise ValueError('This must be too many iterations')

            logger.debug('Split fracture %i into %i polygons', fi,
                         np.unique(polygon).size)

            # For each cell, find its boundary
            for poly in np.unique(polygon):
                tri_loc = tri[:, np.squeeze(np.where(polygon == poly))]
                # Special case of a single triangle
                if tri_loc.size == 3:
                    tri_loc = tri_loc.reshape((-1, 1))

                seg_loc = np.sort(np.hstack((tri_loc[:2],
                                             tri_loc[1:],
                                             tri_loc[::2])), axis=0)
                # Really need something like accumarray here..
                unique_s, _, all_2_unique = setmembership.unique_columns_tol(
                    seg_loc)
                bound_segment_ind = np.squeeze(np.where(np.bincount(all_2_unique)
                                                        == 1))
                bound_segment = unique_s[:, bound_segment_ind]
                boundary = sort_points.sort_point_pairs(bound_segment)

                # Ensure that the boundary is stored ccw
                b_points = p_2d[:, boundary[:, 0]]
                if not cg.is_ccw_polygon(b_points):
                    boundary = boundary[::-1]

                # The boundary is expressed in terms of the local point
                # numbering. Convert to global numbering.
                boundary_glob = p_ind_loc[boundary].astype('int')
                poly_segments.append(boundary_glob)
                poly_2_frac.append(fi)
                # End of processing this sub-polygon

           # End of processing this fracture.

        # We have now split all fractures into non-intersecting polygons. The
        # polygon boundary consists of fracture boundaries, fracture
        # intersections and auxiliary edges. The latter must be identified, and
        # added to the global edge list.
        all_edges = np.empty((2, 0), dtype='int')
        for p in poly_segments:
            all_edges = np.hstack((all_edges, p))

        # Find edges of the polygons that can be found in the list of existing
        # edges
        edge_exist, _ = setmembership.ismember_rows(all_edges, edges)
        # Also check with the reverse ordering of edge points
        edge_exist_reverse, _ = setmembership.ismember_rows(all_edges[::-1],
                                                            edges)
        # The edge exists if it is found of the orderings
        edge_exist = np.logical_or(edge_exist, edge_exist_reverse)
        # Where in the list of all edges are the new ones located?
        new_edge_ind = np.where([~i for i in edge_exist])[0]
        new_edges = all_edges[:, new_edge_ind]

        # If we have found new edges (will most likely happen if there are
        # intersecting fractures in the network), these should be added to the
        # edge list, in a unique representation.
        if new_edges.size > 0:
            # Sort the new edges to root out the same edge being found twice
            # from different directions
            new_edges = np.sort(new_edges, axis=0)
            # Find unique representation
            unique_new_edges, _, _\
                = setmembership.unique_columns_tol(new_edges)
            edges = np.hstack((edges, unique_new_edges))

        logger.info('Fracture splitting done. Elapsed time %.5f', time.time() -
                    start_time)

        return all_p, edges, is_boundary_edge, poly_segments, poly_2_frac


    def report_on_decomposition(self, do_print=True, verbose=None):
        """
        Compute various statistics on the decomposition.

        The coverage is rudimentary for now, will be expanded when needed.

        Parameters:
            do_print (boolean, optional): Print information. Defaults to True.
            verbose (int, optional): Override the verbosity level of the
                network itself. If not provided, the network value will be
                used.

        Returns:
            str: String representation of the statistics

        """
        if verbose is None:
            verbose = self.verbose
        d = self.decomposition

        s = str(len(self._fractures)) + ' fractures are split into '
        s += str(len(d['polygons'])) + ' polygons \n'

        s += 'Number of points: ' + str(d['points'].shape[1]) + '\n'
        s += 'Number of edges: ' + str(d['edges'].shape[1]) + '\n'

        if verbose > 1:
            # Compute minimum distance between points in point set
            dist = np.inf
            p = d['points']
            num_points = p.shape[1]
            hit = np.ones(num_points, dtype=np.bool)
            for i in range(num_points):
                hit[i] = False
                dist_loc = cg.dist_point_pointset(p[:, i], p[:, hit])
                dist = np.minimum(dist, dist_loc.min())
                hit[i] = True
            s += 'Minimal disance between points ' + str(dist) + '\n'

        if do_print:
            print(s)

        return s

    def fractures_of_points(self, pts):
        """
        For a given point, find all fractures that refer to it, either as
        vertex or as internal.

        Returns:
            list of np.int: indices of fractures, one list item per point.
        """
        fracs_of_points = []
        pts = np.atleast_1d(np.asarray(pts))
        for i in pts:
            fracs_loc = []

            # First identify edges that refers to the point
            edge_ind = np.argwhere(np.any(self.decomposition['edges'][:2]\
                                          == i, axis=0)).ravel('F')
            edges_loc = self.decomposition['edges'][:, edge_ind]
            # Loop over all polygons. If their edges are found in edges_loc,
            # store the corresponding fracture index
            for poly_ind, poly in enumerate(self.decomposition['polygons']):
                ismem, _ = setmembership.ismember_rows(edges_loc, poly)
                if any(ismem):
                    fracs_loc.append(self.decomposition['polygon_frac']\
                                     [poly_ind])
            fracs_of_points.append(list(np.unique(fracs_loc)))
        return fracs_of_points

    def close_points(self, dist):
        """
        In the set of points used to describe the fractures (after
        decomposition), find pairs that are closer than a certain distance.

        Parameters:
            dist (double): Threshold distance, all points closer than this will
                be reported.

        Returns:
            List of tuples: Each tuple contain indices of a set of close
                points, and the distance between the points. The list is not
                symmetric; if (a, b) is a member, (b, a) will not be.

        """
        c_points = []

        pt = self.decomposition['points']
        for pi in range(pt.shape[1]):
            d = cg.dist_point_pointset(pt[:, pi], pt[:, pi+1:])
            ind = np.argwhere(d < dist).ravel('F')
            for i in ind:
                # Indices of close points, with an offset to compensate for
                # slicing of the point cloud.
                c_points.append((pi, i + pi + 1, d[i]))

        return c_points

    def _verify_fractures_in_plane(self, p, edges, edges_2_frac):
        """
        Essentially a debugging method that verify that the given set of
        points, edges and edge connections indeed form planes.

        This has turned out to be a common symptom of trouble.

        """
        for fi, _ in enumerate(self._fractures):

            # Identify the edges associated with this fracture
            edges_loc_ind = []
            for ei, e in enumerate(edges_2_frac):
                if np.any(e == fi):
                    edges_loc_ind.append(ei)

            edges_loc = edges[:, edges_loc_ind]
            p_ind_loc = np.unique(edges_loc)
            p_loc = p[:, p_ind_loc]

            # Run through points_2_plane, to check the assertions
            self._points_2_plane(p_loc, edges_loc, p_ind_loc)


    def _points_2_plane(self, p_loc, edges_loc, p_ind_loc):
        """
        Convenience method for rotating a point cloud into its own 2d-plane.
        """

        # Center point cloud around the origin
        p_loc_c = np.mean(p_loc, axis=1).reshape((-1, 1))
        p_loc -= p_loc_c

        # Project the points onto the local plane defined by the fracture
        rot = cg.project_plane_matrix(p_loc)
        p_2d = rot.dot(p_loc)

        assert np.max(np.abs(p_2d[2])) < 2*self.tol * np.sqrt(3)
        # Dump third coordinate
        p_2d = p_2d[:2]

        # The edges must also be redefined to account for the (implicit)
        # local numbering of points
        edges_2d = np.empty_like(edges_loc)
        for ei in range(edges_loc.shape[1]):
            edges_2d[0, ei] = np.argwhere(p_ind_loc == edges_loc[0, ei])
            edges_2d[1, ei] = np.argwhere(p_ind_loc == edges_loc[1, ei])

        assert edges_2d[:2].max() < p_loc.shape[1]

        return p_2d, edges_2d, p_loc_c, rot

    def change_tolerance(self, new_tol):
        """
        Redo the whole configuration based on the new tolerance
        """
        pass

    def __repr__(self):
        s = 'Fracture set with ' + str(len(self._fractures)) + ' fractures'
        return s

    def plot_fractures(self, ind=None):
        if ind is None:
            ind = np.arange(len(self._fractures))
        fig = plt.figure()
        ax = fig.gca(projection='3d')
        for f in self._fractures:
            f.plot_frame(ax)
        return fig

    def compute_distances(self):
        nf = len(self._fractures)

        # Distance between vertexes
        p_2_p = np.zeros((nf, nf))
        # Distance between segments
        s_2_s = np.zeros((nf, nf))

        for i, f_1 in enumerate(self._fractures):
            for j, f_2 in enumerate(self._fractures[i + 1:]):
                d = np.Inf
                for p_1 in f_1.points():
                    for p_2 in f_2.points():
                        d = np.minimum(d, cg.dist_point_pointset(p_1, p_2)[0])
                p_2_p[i, i + j + 1] = d

                d = np.Inf
                for s_1 in f_1.segments():
                    for s_2 in f_2.segments():
                        d = np.minimum(d,
                                       cg.distance_segment_segment(s_1[:, 0],
                                                                   s_1[:, 1],
                                                                   s_2[:, 0],
                                                                   s_2[:, 1]))
                s_2_s[i, i + j + 1] = d

        return p_2_p, s_2_s


    def impose_external_boundary(self, box, truncate_fractures=True):
        """
        Set an external boundary for the fracture set.

        The boundary takes the form of a 3D box, described by its minimum and
        maximum coordinates.

        If desired, the fratures will be truncated to lay within the bounding
        box; that is, Fracture.p will be modified. The orginal coordinates of
        the fracture boundary can still be recovered from the attribute
        Fracture.orig_points.

        Fractures that are completely outside the bounding box will be deleted
        from the fracture set.

        Parameters:
            box (dictionary): Has fields 'xmin', 'xmax', and similar for y and
                z.
            truncate_fractures (boolean, optional): If True, fractures outside
            the bounding box will be disregarded, while fractures crossing the
            boundary will be truncated.

        """
        # Insert boundary in the form of a box, and kick out (parts of)
        # fractures outside the box
        self.domain = box

        if truncate_fractures:
            # Keep track of fractures that are completely outside the domain.
            # These will be deleted.
            delete_frac = []

            # Loop over all fractures, use method in fractures to truncate if
            # necessary.
            for i, frac in enumerate(self._fractures):
                frac.impose_boundary(box, self.tol)
                if frac.p.shape[1] == 0:
                    delete_frac.append(i)

            # Delete fractures that have all points outside the bounding box
            # There may be some uncovered cases here, with a fracture barely
            # touching the box from the outside, but we leave that for now.
            for i in np.unique(delete_frac)[::-1]:
                del self._fractures[i]

            # Final sanity check: All fractures should have at least three
            # points at the end of the manipulations
            for f in self._fractures:
                assert f.p.shape[1] >= 3


    def _classify_edges(self, polygon_edges):
        """
        Classify the edges into fracture boundary, intersection, or auxiliary.
        Also identify points on intersections between interesctions (fractures
        of co-dimension 3)

        Parameters:
            polygon_edges (list of lists): For each polygon the global edge
                indices that forms the polygon boundary.

        Returns:
            tag: Tag of the fracture, using the values in GmshConstants. Note
                that auxiliary points will not be tagged (these are also
                ignored in gmsh_interface.GmshWriter).
            is_0d_grid: boolean, one for each point. True if the point is
                shared by two or more intersection lines.

        """
        edges = self.decomposition['edges']
        is_bound = self.decomposition['is_bound']
        num_edges = edges.shape[1]

        poly_2_frac = np.arange(len(self.decomposition['polygons']))
        self.decomposition['polygon_frac'] = poly_2_frac

        # Construct a map from edges to polygons
        edge_2_poly = [[] for i in range(num_edges)]
        for pi, poly in enumerate(polygon_edges[0]):
            for ei in np.unique(poly):
                edge_2_poly[ei].append(poly_2_frac[pi])

        # Count the number of referals to the edge from polygons belonging to
        # different fractures (not polygons)
        num_referals = np.zeros(num_edges)
        for ei, ep in enumerate(edge_2_poly):
            num_referals[ei] = np.unique(np.array(ep)).size

        # A 1-d grid is inserted where there is more than one fracture
        # referring.
        has_1d_grid = np.where(num_referals > 1)[0]

        num_constraints = len(is_bound)
        constants = GmshConstants()
        tag = np.zeros(num_edges, dtype='int')

        # Find fractures that are tagged as a boundary
        all_bound = [np.all(is_bound[i]) for i in range(len(is_bound))]
        bound_ind = np.where(all_bound)[0]
        # Remove those that are referred to by more than fracture - this takes
        # care of L-type intersections
        bound_ind = np.setdiff1d(bound_ind, has_1d_grid)

        # Index of lines that should have a 1-d grid. This are all of the first
        # num-constraints, minus those on the boundary.
        # Note that edges with index > num_constraints are known to be of the
        # auxiliary type. These will have tag zero; and treated in a special
        # manner by the interface to gmsh.
        intersection_ind = np.setdiff1d(np.arange(num_constraints), bound_ind)
        tag[bound_ind] = constants.FRACTURE_TIP_TAG
        tag[intersection_ind] = constants.FRACTURE_INTERSECTION_LINE_TAG

        # Count the number of times a point is referred to by an intersection
        # between two fractures. If this is more than one, the point should
        # have a 0-d grid assigned to it.
        isect_p = edges[:, intersection_ind].ravel()
        num_occ_pt = np.bincount(isect_p)
        is_0d_grid = np.where(num_occ_pt > 1)[0]

        return tag, is_0d_grid

    def _poly_2_segment(self):
        """
        Represent the polygons by the global edges, and determine if the lines
        must be reversed (locally) for the polygon to form a closed loop.

        """
        edges = self.decomposition['edges']
        poly = self.decomposition['polygons']

        poly_2_line = []
        line_reverse = []
        for p in poly:
            hit, ind = setmembership.ismember_rows(p, edges[:2], sort=False)
            hit_reverse, ind_reverse = setmembership.ismember_rows(
                p[::-1], edges[:2], sort=False)
            assert np.all(hit + hit_reverse == 1)

            line_ind = np.zeros(p.shape[1])

            hit_ind = np.where(hit)[0]
            hit_reverse_ind = np.where(hit_reverse)[0]
            line_ind[hit_ind] = ind
            line_ind[hit_reverse_ind] = ind_reverse

            poly_2_line.append(line_ind.astype('int'))
            line_reverse.append(hit_reverse)

        return poly_2_line, line_reverse

    def _determine_mesh_size(self, **kwargs):
        """
        Set the preferred mesh size for geometrical points as specified by
        gmsh.

        Currently, the only option supported is to specify a single value for
        all fracture points, and one value for the boundary.

        See the gmsh manual for further details.

        """
        mode = kwargs.get('mode', 'constant')

        num_pts = self.decomposition['points'].shape[1]

        if mode == 'constant':
            val = kwargs.get('value', None)
            bound_val = kwargs.get('bound_value', None)
            if val is not None:
                mesh_size = val * np.ones(num_pts)
            else:
                mesh_size = None
            if bound_val is not None:
                mesh_size_bound = bound_val
            else:
                mesh_size_bound = None
            return mesh_size, mesh_size_bound
        else:
            raise ValueError('Unknown mesh size mode ' + mode)

    def distance_point_segment():
        pass

    def distance_segment_segment():
        # What happens if two segments are close?
        pass

    def proximate_fractures(self):
        # Find fractures with center distance less than the sum of their major
        # axis + 2 * force length
        return fracture_pairs

    def to_vtk(self, file_name, data=None, binary=True):
        """
        Export the fracture network to vtk.

        The fractures are treated as polygonal cells, with no special treatment
        of intersections.

        Fracture numbers are always exported (1-offset). In addition, it is
        possible to export additional data, as specified by the
        keyword-argument data.

        Parameters:
            file_name (str): Name of the target file.
            data (dictionary, optional): Data associated with the fractures.
                The values in the dictionary should be numpy arrays. 1d and 3d
                data is supported. Fracture numbers are always exported.
            binary (boolean, optional): Use binary export format. Defaults to
                True.

        """
        network_vtk = vtk.vtkUnstructuredGrid()

        point_counter = 0
        pts_vtk = vtk.vtkPoints()
        for f in self._fractures:
            # Add local points
            [pts_vtk.InsertNextPoint(*p) for p in f.p.T]

            # Indices of local points
            loc_pt_id = point_counter + np.arange(f.p.shape[1],
                                                  dtype='int')
            # Update offset
            point_counter += f.p.shape[1]

            # Add bounding polygon
            frac_vtk = vtk.vtkIdList()
            [frac_vtk.InsertNextId(p) for p in loc_pt_id]
            # Close polygon
            frac_vtk.InsertNextId(loc_pt_id[0])

            network_vtk.InsertNextCell(vtk.VTK_POLYGON, frac_vtk)

        # Add the points
        network_vtk.SetPoints(pts_vtk)

        writer = vtk.vtkXMLUnstructuredGridWriter()
        writer.SetInputData(network_vtk)
        writer.SetFileName(file_name)

        if not binary:
            writer.SetDataModeToAscii()

        # Cell-data to be exported is at least the fracture numbers
        if data is None:
            data = {}
        # Use offset 1 for fracture numbers (should we rather do 0?)
        data['Fracture_Number'] = 1 + np.arange(len(self._fractures))

        for name, data in data.items():
            data_vtk = vtk_np.numpy_to_vtk(data.ravel(order='F'), deep=True,
                                           array_type=vtk.VTK_DOUBLE)
            data_vtk.SetName(name)
            data_vtk.SetNumberOfComponents(1 if data.ndim == 1 else 3)
            network_vtk.GetCellData().AddArray(data_vtk)

        writer.Update()

    def to_gmsh(self, file_name, in_3d=True, **kwargs):
        """ Write the fracture network as input for mesh generation by gmsh.

        It is assumed that intersections have been found and processed (e.g. by
        the methods find_intersection() and split_intersection()).

        Parameters:
            file_name (str): Path to the .geo file to be written
            in_3d (boolean, optional): Whether to embed the 2d fracture grids
               in 3d. If True (default), the mesh will be DFM-style, False will
               give a DFN-type mesh.

        """
        p = self.decomposition['points']
        edges = self.decomposition['edges']
        edges_2_fracs = self.decomposition['edges_2_frac']

        poly = self._poly_2_segment()

        edge_tags, intersection_points = self._classify_edges(poly)
        edges = np.vstack((self.decomposition['edges'], edge_tags))

        self.zero_d_pt = intersection_points

        if 'mesh_size' in kwargs.keys():
            mesh_size, mesh_size_bound = \
                determine_mesh_size(self.decomposition['points'],
                                    **kwargs['mesh_size'])
        else:
            mesh_size = None
            mesh_size_bound = None

        # The tolerance applied in gmsh should be consistent with the tolerance
        # used in the splitting of the fracture network. The documentation of
        # gmsh is not clear, but it seems gmsh scales a given tolerance with
        # the size of the domain - presumably by the largest dimension. To
        # counteract this, we divide our (absolute) tolerance self.tol with the
        # domain size.
        if in_3d:
            dx = np.array([[self.domain['xmax'] - self.domain['xmin']],
                           [self.domain['ymax'] - self.domain['ymin']],
                           [self.domain['zmax'] - self.domain['zmin']]])
            gmsh_tolerance = self.tol / dx.max()
        else:
            gmsh_tolerance = self.tol

        writer = GmshWriter(p, edges, polygons=poly, domain=self.domain,
                            intersection_points=intersection_points,
                            mesh_size_bound=mesh_size_bound,
<<<<<<< HEAD
                            mesh_size=mesh_size, tolerance=gmsh_tolerance)
        writer.write_geo(file_name)

    def fracture_to_plane(self, frac_num):
        """ Project fracture vertexes and intersection points to the natural
        plane of the fracture.

        """
        isect = self.get_intersections(frac_num)

        frac = self._fractures[frac_num]
        cp = frac.center.reshape((-1, 1))

        rot = cg.project_plane_matrix(frac.p)

        def rot_translate(pts):
            # Convenience method to translate and rotate a point.
            return rot.dot(pts - cp)

        p = rot_translate(frac.p)
        assert np.max(np.abs(p[2])) < self.tol
        p_2d = p[:2]

        # Intersection points, in 2d coordinates
        ip = np.empty((2, 0))

        other_frac = np.empty(0, dtype=np.int)

        for i in isect[0]:
            tmp_p = rot_translate(i.coord)
            if tmp_p.shape[1] > 0:
                assert np.max(np.abs(tmp_p[2])) < self.tol
                ip = np.append(ip, tmp_p[:2], axis=1)

                of = i.get_other_fracture(frac).index
                other_frac = np.append(other_frac, of)

        return p_2d, ip, other_frac, rot, cp
=======
                            mesh_size=mesh_size, tolerance=gmsh_tolerance,
                            edges_2_frac=self.decomposition['line_in_frac'])

        writer.write_geo(file_name)
>>>>>>> e8acad25
<|MERGE_RESOLUTION|>--- conflicted
+++ resolved
@@ -2214,8 +2214,9 @@
         writer = GmshWriter(p, edges, polygons=poly, domain=self.domain,
                             intersection_points=intersection_points,
                             mesh_size_bound=mesh_size_bound,
-<<<<<<< HEAD
-                            mesh_size=mesh_size, tolerance=gmsh_tolerance)
+                            mesh_size=mesh_size, tolerance=gmsh_tolerance,
+                            edges_2_frac=self.decomposition['line_in_frac'])
+
         writer.write_geo(file_name)
 
     def fracture_to_plane(self, frac_num):
@@ -2252,10 +2253,4 @@
                 of = i.get_other_fracture(frac).index
                 other_frac = np.append(other_frac, of)
 
-        return p_2d, ip, other_frac, rot, cp
-=======
-                            mesh_size=mesh_size, tolerance=gmsh_tolerance,
-                            edges_2_frac=self.decomposition['line_in_frac'])
-
-        writer.write_geo(file_name)
->>>>>>> e8acad25
+        return p_2d, ip, other_frac, rot, cp
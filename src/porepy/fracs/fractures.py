"""
A module for representation and manipulations of fractures and fracture sets.

The model relies heavily on functions in the computational geometry library.

Known issues:
The subdomain partitioning may lead to addition of unwanted intersection points,
see FractureNetwork.on_domain_boundary.

"""
# Import of 'standard' external packages
import warnings
import time
import logging
import numpy as np
import sympy
import csv

# Imports of external packages that may not be present at the system. The
# module will work without any of these, but with limited functionalbility.
try:
    import vtk
    import vtk.util.numpy_support as vtk_np
except ImportError:
    warnings.warn('VTK module is not available. Export of fracture network to\
    vtk will not work.')

# Import of internally developed packages.
from porepy.utils import comp_geom as cg
from porepy.utils import setmembership, sort_points
from porepy.grids.gmsh.gmsh_interface import GmshWriter
from porepy.grids.constants import GmshConstants


# Module-wide logger
logger = logging.getLogger(__name__)

class Fracture(object):
    """ Class representing a single fracture, as a convex, planar 2D object
    embedded in 3D space.

    The fracture is defined by its vertexes. It contains various utility
    methods, mainly intended for use together with the FractureNetwork class.

    Attributes:
        p (np.ndarray, 3 x npt): Fracture vertices. Will be stored in a CCW
            order (or CW, depending on which side it is viewed from).
        orig_p (np.ndarray, 3 x npt): Original fracture vertices, kept in case
            the fracture geometry for some reason is modified.
        center (np.ndarray, 3 x 1): Fracture centroid.
        index (int): Index of fracture. Intended used in FractureNetork.
            Exact use is not clear (several fractures can be given same index),
            use with care.

    """

    def __init__(self, points, index=None, check_convexity=True):
        """ Initialize fractures.

        __init__ defines the vertexes of the fracture and sort them to be CCW.
        Also compute centroid and normal, and check for planarity and
        convexity.

        Parameters:
            points (np.ndarray-like, 3 x npt): Vertexes of new fracture. There
                should be at least 3 points to define a plane.
            index (int, optional): Index of fracture. Defaults to None.
            check_convexity (boolean, optional): If True, check if the given
                points are convex. Defaults to True. Can be skipped if the
                plane is known to be convex to save time.

        """
        self.p = np.asarray(points, dtype=np.float)
        # Ensure the points are ccw
        self.points_2_ccw()
        self.compute_centroid()
        self.compute_normal()

        self.orig_p = self.p.copy()

        self.index = index

        assert self.is_planar(), 'Points define non-planar fracture'
        if check_convexity:
            assert self.check_convexity(), 'Points form non-convex polygon'

    def set_index(self, i):
        """ Set index of this fracture.

        Parameters:
            i (int): Index.

        """
        self.index = i

    def __eq__(self, other):
        """ Equality is defined as two fractures having the same index.

        There are issues with this, behavior may change in the future.

        """
        return self.index == other.index

    def copy(self):
        """ Return a deep copy of the fracture.

        Note that the original points (as given when the fracture was
        initialized) will *not* be preserved.

        Returns:
            Fracture with the same points.

        """
        p = np.copy(self.p)
        return Fracture(p)

    def points(self):
        """
        Iterator over the vexrtexes of the bounding polygon

        Yields:
            np.array (3 x 1): polygon vertexes

        """
        for i in range(self.p.shape[1]):
            yield self.p[:, i].reshape((-1, 1))

    def segments(self):
        """
        Iterator over the segments of the bounding polygon.

        Yields:
            np.array (3 x 2): polygon segment
        """

        sz = self.p.shape[1]
        for i in range(sz):
            yield self.p[:, np.array([i, i + 1]) % sz]

    def is_vertex(self, p, tol=1e-4):
        """ Check whether a given point is a vertex of the fracture.

        Parameters:
            p (np.array): Point to check
            tol (double): Tolerance of point accuracy.

        Returns:
            True: if the point is in the vertex set, false if not.
            int: Index of the identical vertex. None if not a vertex.

        """
        p = p.reshape((-1, 1))
        ap = np.hstack((p, self.p))
        up, _, ind = setmembership.unique_columns_tol(ap, tol=tol*np.sqrt(3))

        # If uniquifying did not remove any points, it is not a vertex.
        if up.shape[1] == ap.shape[1]:
            return False, None
        else:
            occurences = np.where(ind == ind[0])[0]
            return True, (occurences[1] - 1)

    def points_2_ccw(self):
        """
        Ensure that the points are sorted in a counter-clockwise order.

        implementation note:
            For now, the ordering of nodes in based on a simple angle argument.
            This will not be robust for general point clouds, but we expect the
            fractures to be regularly shaped in this sense. In particular, we
            will be safe if the cell is convex.

        Returns:
            np.array (int): The indices corresponding to the sorting.

        """
        # First rotate coordinates to the plane
        points_2d = self.plane_coordinates()
        # Center around the 2d origin
        points_2d -= np.mean(points_2d, axis=1).reshape((-1, 1))

        theta = np.arctan2(points_2d[1], points_2d[0])
        sort_ind = np.argsort(theta)

        self.p = self.p[:, sort_ind]

        return sort_ind

    def add_points(self, p, check_convexity=True, tol=1e-4, enforce_pt_tol=None):
        """
        Add a point to the polygon with ccw sorting enforced.

        Always run a test to check that the points are still planar. By
        default, a check of convexity is also performed, however, this can be
        turned off to speed up simulations (the test uses sympy, which turns
        out to be slow in many cases).

        Parameters:
            p (np.ndarray, 3xn): Points to add
            check_convexity (boolean, optional): Verify that the polygon is
                convex. Defaults to true.
            tol (double): Tolerance used to check if the point already exists.

        Return:
            boolean, true if the resulting polygon is convex.

        """

        to_enforce = np.hstack((np.zeros(self.p.shape[1], dtype=np.bool),
                                np.ones(p.shape[1], dtype=np.bool)))
        self.p = np.hstack((self.p, p))
        self.p, _, _ = setmembership.unique_columns_tol(self.p, tol=tol)

        # Sort points to ccw
        mask = self.points_2_ccw()

        if enforce_pt_tol is not None:
            to_enforce = np.where(to_enforce[mask])[0]
            dist = cg.dist_pointset(self.p)
            dist /= np.amax(dist)
            np.fill_diagonal(dist, np.inf)
            mask = np.where(dist < enforce_pt_tol)[0]
            mask = np.setdiff1d(mask, to_enforce, assume_unique=True)
            self.remove_points(mask)

        if check_convexity:
            return self.check_convexity() and self.is_planar(tol)
        else:
            return self.is_planar()

    def remove_points(self, ind, keep_orig=False):
        """ Remove points from the fracture definition

        Parameters:
            ind (np array-like): Indices of points to remove.
            keep_orig (boolean, optional): Whether to keep the original points
                in the attribute orig_p. Defaults to False.

        """
        self.p = np.delete(self.p, ind, axis=1)
        if not keep_orig:
            self.orig_p = self.p

    def plane_coordinates(self):
        """
        Represent the vertex coordinates in its natural 2d plane.

        The plane does not necessarily have the third coordinate as zero (no
        translation to the origin is made)

        Returns:
            np.array (2xn): The 2d coordinates of the vertexes.

        """
        rotation = cg.project_plane_matrix(self.p)
        points_2d = rotation.dot(self.p)

        return points_2d[:2]

    def check_convexity(self):
        """
        Check if the polygon is convex.

        Todo: If a hanging node is inserted at a segment, this may slightly
            violate convexity due to rounding errors. It should be possible to
            write an algorithm that accounts for this. First idea: Projcet
            point onto line between points before and after, if the projection
            is less than a tolerance, it is okay.

        Returns:
            boolean, true if the polygon is convex.

        """
        p_2d = self.plane_coordinates()
        return self.as_sp_polygon(p_2d).is_convex()

    def is_planar(self, tol=1e-4):
        """ Check if the points forming this fracture lies in a plane.

        Parameters:
            tol (double): Tolerance for non-planarity. Treated as an absolute
                quantity (no scaling with fracture extent)

        Returns:
            boolean, True if the polygon is planar. False if not.
        """
        p = self.p - np.mean(self.p, axis=1).reshape((-1, 1))
        rot = cg.project_plane_matrix(p)
        p_2d = rot.dot(p)
        return np.max(np.abs(p_2d[2])) < tol

    def compute_centroid(self):
        """
        Compute, and redefine, center of the fracture in the form of the
        centroid.

        The method assumes the polygon is convex.

        """
        # Rotate to 2d coordinates
        rot = cg.project_plane_matrix(self.p)
        p = rot.dot(self.p)
        z = p[2, 0]
        p = p[:2]

        # Vectors from the first point to all other points. Subsequent pairs of
        # these will span triangles which, assuming convexity, will cover the
        # polygon.
        v = p[:, 1:] - p[:, 0].reshape((-1, 1))
        # The cell center of the triangles spanned by the subsequent vectors
        cc = (p[:, 0].reshape((-1, 1)) + p[:, 1:-1] + p[:, 2:])/3
        # Area of triangles
        area = 0.5 * np.abs(v[0, :-1] * v[1, 1:] - v[1, :-1] * v[0, 1:])

        # The center is found as the area weighted center
        center = np.sum(cc * area, axis=1) / np.sum(area)

        # Project back again.
        self.center = rot.transpose().dot(np.append(center, z)).reshape((3, 1))

    def compute_normal(self):
        """ Compute normal to the polygon.
        """
        self.normal = cg.compute_normal(self.p)[:, None]

    def as_sp_polygon(self, p=None):
        """ Represent polygon as a sympy object.

        Parameters:
            p (np.array, nd x npt, optional): Points for the polygon. Defaults
                to None, in which case self.p is used.

        Returns:
            sympy.geometry.Polygon: Representation of the polygon formed by p.

        """
        if p is None:
            p = self.p

        sp = [sympy.geometry.Point(p[:, i])
              for i in range(p.shape[1])]
        return sympy.geometry.Polygon(*sp)

    def intersects(self, other, tol, check_point_contact=True):
        """
        Find intersections between self and another polygon.

        The function checks for both intersection between the interior of one
        polygon with the boundary of the other, and pure boundary
        intersections. Intersection types supported so far are
            X (full intersection, possibly involving boundaries)
            L (Two fractures intersect at a boundary)
            T (Boundary segment of one fracture lies partly or completely in
                the plane of another)
        Parameters:
            other (Fracture): To test intersection with.
            tol (double): Geometric tolerance
            check_point_contact (boolean, optional): If True, we check if a
                single point (e.g. a vertex) of one fracture lies in the plane
                of the other. This is usually an error, thus the test should be
                on, but may be allowed when imposing external boundaries.

        """

        # Find intersections between self and other. Note that the algorithms
        # for intersections are not fully reflexive in terms of argument
        # order, so we need to do two tests.

        # Array for intersections with the interior of one polygon (as opposed
        # to full boundary intersection, below)
        int_points = np.empty((3, 0))

        # Keep track of whether the intersection points are on the boundary of
        # the polygons.
        on_boundary_self = False
        on_boundary_other = False

        ####
        # First compare max/min coordinates. If the bounding boxes of the
        # fractures do not intersect, there is nothing to do.
        min_self = self.p.min(axis=1)
        max_self = self.p.max(axis=1)
        min_other = other.p.min(axis=1)
        max_other = other.p.max(axis=1)

        # Account for a tolerance in the following test
        max_self *= 1+np.sign(max_self)*tol
        min_self *= 1-np.sign(min_self)*tol

        max_other *= 1+np.sign(max_other)*tol
        min_other *= 1-np.sign(min_other)*tol

        if np.any(max_self < min_other) or np.any(min_self > max_other):
            return int_points, on_boundary_self, on_boundary_other

        #####
        # Next screening: To intersect, both fractures must have vertexes
        # either on both sides of each others plane, or close to the plane (T,
        # L, Y)-type intersections.

        # Vectors from centers of the fractures to the vertexes of the other
        # fratures.
        s_2_o = other.p - self.center.reshape((-1, 1))
        o_2_s = self.p - other.center.reshape((-1, 1))

        # Take the dot product of distance and normal vectors. Different signs
        # for different vertexes signifies fractures that potentially cross.
        other_from_self = np.sum(s_2_o * self.normal, axis=0)
        self_from_other = np.sum(o_2_s * other.normal, axis=0)

        # To avoid ruling out vertexes that lie on the plane of another
        # fracture, we introduce a threshold for almost-zero values.
        # The scaling factor is somewhat arbitrary here, and probably
        # safeguards too much, but better safe than sorry. False positives will
        # be corrected by the more accurate, but costly, computations below.
        scaled_tol = tol * max(1, max(np.max(np.abs(s_2_o)),
                                      np.max(np.abs(o_2_s))))

        # We can terminate only if no vertexes are close to the plane of the
        # other fractures.
        if np.min(np.abs(other_from_self)) > scaled_tol and \
            np.min(np.abs(self_from_other)) > scaled_tol:
            # If one of the fractures has all of its points on a single side of
            # the other, there can be no intersections.
            if np.all(np.sign(other_from_self) == 1) or \
                np.all(np.sign(other_from_self) == -1) or \
                np.all(np.sign(self_from_other) == 1) or \
                np.all(np.sign(self_from_other) == -1):
                return int_points, on_boundary_self, on_boundary_other

        ####
        # Check for intersection between interior of one polygon with
        # segment of the other.

        # Compute intersections, with both polygons as first argument
        isect_self_other = cg.polygon_segment_intersect(self.p, other.p,
                                                        tol=tol,
                                                        include_bound_pt=True)
        isect_other_self = cg.polygon_segment_intersect(other.p, self.p,
                                                        tol=tol,
                                                        include_bound_pt=True)

        # Process data
        if isect_self_other is not None:
            int_points = np.hstack((int_points, isect_self_other))

            # An intersection between self and other (in that order) is defined
            # as being between interior of self and boundary of other. See
            # polygon_segment_intersect for details.
            on_boundary_self = False
            on_boundary_other = False

        if isect_other_self is not None:
            int_points = np.hstack((int_points, isect_other_self))

            # Interior of other intersected by boundary of self
            on_boundary_self = False
            on_boundary_other = False

        if int_points.shape[1] > 1:
            int_points, _, _ \
                = setmembership.unique_columns_tol(int_points, tol=tol)

        # There should be at most two of these points.
        # In some cases, likely involving extrusion, several segments may lay
        # essentially in the fracture plane, producing more than two segments.
        # Thus, if more than two colinear points are found, pick out the first
        # and last one.
        if int_points.shape[1] > 2:
            if cg.is_collinear(int_points, tol):
                sort_ind = cg.argsort_point_on_line(int_points, tol)
                int_points = int_points[:, [sort_ind[0], sort_ind[-1]]]
            else:
                # This is a bug
                raise ValueError(''' Found more than two intersection between
                                 fracture polygons.
                                 ''')

        ####
        # Next, check for intersections between the polygon boundaries
        bound_sect_self_other = cg.polygon_boundaries_intersect(self.p,
                                                                other.p,
                                                                tol=tol)
        bound_sect_other_self = cg.polygon_boundaries_intersect(other.p,
                                                                self.p,
                                                                tol=tol)

        def point_on_segment(ip, poly, need_two=True):
            # Check if a set of points are located on a single segment
            if need_two and ip.shape[1] < 2 or\
                ((not need_two) and ip.shape[1] < 1):
                return False
            start = poly
            end = np.roll(poly, 1, axis=1)
            for si in range(start.shape[1]):
                dist, cp = cg.dist_points_segments(ip, start[:, si],
                                                   end[:, si])
                if np.all(dist < tol):
                    return True
            return False
        # Short cut: If no boundary intersections, we return the interior
        # points
        if len(bound_sect_self_other) == 0 and len(bound_sect_other_self) == 0:
            if check_point_contact and int_points.shape[1] == 1:
                #  contacts are not implemented. Give a warning, return no
                # interseciton, and hope the meshing software is merciful
                if hasattr(self, 'index') and hasattr(other, 'index'):
                    logger.warning("""Found a point contact between fracture
                                   %i
                                   and %i at (%.5f, %.5f, %.5f)""", self.index,
                                   other.index, *int_points)
                else:
                    logger.warning("""Found point contact between fractures
                                   with no index. Coordinate: (%.5f, %.5f,
                                   %.5f)""", *int_points)
                return np.empty((3, 0)), on_boundary_self, on_boundary_other
            # None of the intersection points lay on the boundary



        # The 'interior' points can still be on the boundary (naming
        # of variables should be updated). The points form a boundary
        # segment if they all lie on the a single segment of the
        # fracture.
        on_boundary_self = point_on_segment(int_points, self.p)
        on_boundary_other = point_on_segment(int_points, other.p)
        return int_points, on_boundary_self, on_boundary_other


    def impose_boundary(self, box, tol):
        """
        Impose a boundary on a fracture, defined by a bounding box.

        If the fracture extends outside the box, it will be truncated, and new
        points are inserted on the intersection with the boundary. It is
        assumed that the points defining the fracture defines a convex set (in
        its natural plane) to begin with.

        The attribute self.p will be changed if intersections are found. The
        original vertexes can still be recovered from self.orig_p.

        The box is specified by its extension in Cartesian coordinates.

        Parameters:
            box (dicitionary): The bounding box, specified by keywords xmin,
                xmax, ymin, ymax, zmin, zmax.
            tol (double): Tolerance, defines when two points are considered
                equal.

        """

        # Maximal extent of the fracture
        min_coord = self.p.min(axis=1)
        max_coord = self.p.max(axis=1)

        # Coordinates of the bounding box
        x0_box = box['xmin']
        x1_box = box['xmax']
        y0_box = box['ymin']
        y1_box = box['ymax']
        z0_box = box['zmin']
        z1_box = box['zmax']

        # Gather the box coordinates in an array
        box_array = np.array([[x0_box, x1_box],
                              [y0_box, y1_box],
                              [z0_box, z1_box]])

        # We need to be a bit careful if the fracture extends outside the
        # bounding box on two (non-oposite) sides. In addition to the insertion
        # of points along the segments defined by self.p, this will also
        # require the insertion of points at the meeting of the two sides. To
        # capture this, we first look for the intersection between the fracture
        # and planes that extends further than the plane, and then later
        # move the intersection points to lay at the real bounding box
        x0 = np.minimum(x0_box, min_coord[0] - 10 * tol)
        x1 = np.maximum(x1_box, max_coord[0] + 10 * tol)
        y0 = np.minimum(y0_box, min_coord[1] - 10 * tol)
        y1 = np.maximum(y1_box, max_coord[1] + 10 * tol)
        z0 = np.minimum(z0_box, min_coord[2] - 10 * tol)
        z1 = np.maximum(z1_box, max_coord[2] + 10 * tol)


        def outside_box(p, bound_i):
            # Helper function to test if points are outside the bounding box
            relative = np.amax(np.linalg.norm(p, axis=0))
            p = cg.snap_to_grid(p, tol=tol/relative)
            # snap_to_grid will impose a grid of size self.tol, thus points
            # that are more than half that distance away from the boundary
            # are deemed outside.
            # To reduce if-else on the boundary index, we compute all bounds,
            # and then return the relevant one, as specified by bound_i
            west_of = p[0] < x0_box - tol / 2
            east_of = p[0] > x1_box + tol / 2
            south_of = p[1] < y0_box - tol / 2
            north_of = p[1] > y1_box + tol / 2
            beneath = p[2] < z0_box - tol / 2
            above = p[2] > z1_box + tol / 2
            outside = np.vstack((west_of, east_of, south_of, north_of,
                                 beneath, above))
            return outside[bound_i]


        # Represent the planes of the bounding box as fractures, to allow
        # us to use the fracture intersection methods.
        # For each plane, we keep the fixed coordinate to the value specified
        # by the box, and extend the two others to cover segments that run
        # through the extension of the plane only.

        # Move these to FractureNetwork.impose_external_boundary.
        # Doesn't immediately work. Depend on the fracture.
        west = Fracture(np.array([[x0_box, x0_box, x0_box, x0_box],
                                  [y0, y1, y1, y0],
                                  [z0, z0, z1, z1]]),
                        check_convexity=False)
        east = Fracture(np.array([[x1_box, x1_box, x1_box, x1_box],
                                  [y0, y1, y1, y0],
                                  [z0, z0, z1, z1]]),
                        check_convexity=False)
        south = Fracture(np.array([[x0, x1, x1, x0],
                                   [y0_box, y0_box, y0_box, y0_box],
                                   [z0, z0, z1, z1]]),
                         check_convexity=False)
        north = Fracture(np.array([[x0, x1, x1, x0],
                                   [y1_box, y1_box, y1_box, y1_box],
                                   [z0, z0, z1, z1]]),
                         check_convexity=False)
        bottom = Fracture(np.array([[x0, x1, x1, x0],
                                    [y0, y0, y1, y1],
                                    [z0_box, z0_box, z0_box, z0_box]]),
                          check_convexity=False)
        top = Fracture(np.array([[x0, x1, x1, x0],
                                 [y0, y0, y1, y1],
                                 [z1_box, z1_box, z1_box, z1_box]]),
                       check_convexity=False)
        # Collect in a list to allow iteration
        bound_planes = [west, east, south, north, bottom, top]

        # Loop over all boundary sides and look for intersections
        for bi, bf in enumerate(bound_planes):
            # Dimensions that are not fixed by bf
            active_dims = np.ones(3, dtype=np.bool)
            active_dims[np.floor(bi/2).astype('int')] = 0
            # Convert to indices
            active_dims = np.squeeze(np.argwhere(active_dims))

            # Find intersection points
            isect, _, _ = self.intersects(bf, tol, check_point_contact=False)
            num_isect = isect.shape[1]
            if len(isect) > 0 and num_isect > 0:
                num_pts_orig = self.p.shape[1]
                # Add extra points at the end of the point list.
                self.p, _, _ \
                    = setmembership.unique_columns_tol(np.hstack((self.p,
                                                                  isect)))
                num_isect = self.p.shape[1] - num_pts_orig
                if num_isect == 0:
                    continue

                # Sort fracture points in a ccw order.
                # This must be done before sliding the intersection points
                # (below), since the latter may break convexity of the
                # fracture, thus violate the (current) implementation of
                # points_2_ccw()
                sort_ind = self.points_2_ccw()

                # The next step is to decide whether and how to move the
                # intersection points.
                # The intersection points will lay on the bounding box on one
                # of the dimensions (that of bf, specified by xyz_01_box), but
                # may be outside the box for the other sides (xyz_01). We thus
                # need to move the intersection points in the plane of bf and
                # the fracture plane.
                # The relevant tangent vector is perpendicular to both the
                # fracture and bf
                normal_self = cg.compute_normal(self.p)
                normal_bf = cg.compute_normal(bf.p)
                tangent = np.cross(normal_self, normal_bf)
                # Unit vector
                tangent *= 1./ np.linalg.norm(tangent)

                isect_ind = np.argwhere(sort_ind >= num_pts_orig).ravel('F')
                p_isect = self.p[:, isect_ind]

                # Loop over all intersection points and active dimensions. If
                # the point is outside the bounding box, move it.
                for pi in range(num_isect):
                    for dim, other_dim in zip(active_dims, active_dims[::-1]):
                        # Test against lower boundary
                        lower_diff = p_isect[dim, pi] - box_array[dim, 0]
                        # Modify coordinates if necessary. This dimension is
                        # simply set to the boundary, while the other should
                        # slide along the tangent vector
                        if lower_diff < 0:
                            p_isect[dim, pi] = box_array[dim, 0]
                            # We know lower_diff != 0, no division by zero.
                            # We may need some tolerances, though.
                            t = tangent[dim] / lower_diff
                            p_isect[other_dim, pi] += t * tangent[other_dim]

                        # Same treatment of the upper boundary
                        upper_diff = p_isect[dim, pi] - box_array[dim, 1]
                        # Modify coordinates if necessary. This dimension is
                        # simply set to the boundary, while the other should
                        # slide along the tangent vector
                        if upper_diff > 0:
                            p_isect[dim, pi] = box_array[dim, 1]
                            t = tangent[dim] / upper_diff
                            p_isect[other_dim, pi] -= t * tangent[other_dim]

                # Finally, identify points that are outside the face bf
                inside = np.logical_not(outside_box(self.p, bi))
                # Dump points that are outside.
                self.p = self.p[:, inside]
                self.p, _, _ = setmembership.unique_columns_tol(self.p, tol=tol)
                # We have modified the fractures, so re-calculate the centroid
                self.compute_centroid()
            else:
                # No points exists, but the whole point set can still be
                # outside the relevant boundary face.
                outside = outside_box(self.p, bi)
                if np.all(outside):
                    self.p = np.empty((3, 0))
            # There should be at least three points in a fracture.
            if self.p.shape[1] < 3:
                break

    def __repr__(self):
        return self.__str__()

    def __str__(self):
        s = 'Points: \n'
        s += str(self.p) + '\n'
        s += 'Center: ' + str(self.center)
        return s

#--------------------------------------------------------------------


class EllipticFracture(Fracture):
    """
    Subclass of Fractures, representing an elliptic fracture.

    See parent class for description.

    """

    def __init__(self, center, major_axis, minor_axis, major_axis_angle,
                 strike_angle, dip_angle, num_points=16):
        """
        Initialize an elliptic shaped fracture, approximated by a polygon.


        The rotation of the plane is calculated using three angles. First, the
        rotation of the major axis from the x-axis. Next, the fracture is
        inclined by specifying the strike angle (which gives the rotation
        axis) measured from the x-axis, and the dip angle. All angles are
        measured in radians.

        Parameters:
            center (np.ndarray, size 3x1): Center coordinates of fracture.
            major_axis (double): Length of major axis (radius-like, not
                diameter).
            minor_axis (double): Length of minor axis. There are no checks on
                whether the minor axis is less or equal the major.
            major_axis_angle (double, radians): Rotation of the major axis from
                the x-axis. Measured before strike-dip rotation, see above.
            strike_angle (double, radians): Line of rotation for the dip.
                Given as angle from the x-direction.
            dip_angle (double, radians): Dip angle, i.e. rotation around the
                strike direction.
            num_points (int, optional): Number of points used to approximate
                the ellipsis. Defaults to 16.

        Example:
            Fracture centered at [0, 1, 0], with a ratio of lengths of 2,
            rotation in xy-plane of 45 degrees, and an incline of 30 degrees
            rotated around the x-axis.
            >>> frac = EllipticFracture(np.array([0, 1, 0]), 10, 5, np.pi/4, 0,
                                        np.pi/6)

        """
        center = np.asarray(center)
        if center.ndim == 1:
            center = center.reshape((-1, 1))
        self.center = center

        # First, populate polygon in the xy-plane
        angs = np.linspace(0, 2 * np.pi, num_points + 1, endpoint=True)[:-1]
        x = major_axis * np.cos(angs)
        y = minor_axis * np.sin(angs)
        z = np.zeros_like(angs)
        ref_pts = np.vstack((x, y, z))

        assert cg.is_planar(ref_pts)

        # Rotate reference points so that the major axis has the right
        # orientation
        major_axis_rot = cg.rot(major_axis_angle, [0, 0, 1])
        rot_ref_pts = major_axis_rot.dot(ref_pts)

        assert cg.is_planar(rot_ref_pts)

        # Then the dip
        # Rotation matrix of the strike angle
        strike_rot = cg.rot(strike_angle, np.array([0, 0, 1]))
        # Compute strike direction
        strike_dir = strike_rot.dot(np.array([1, 0, 0]))
        dip_rot = cg.rot(dip_angle, strike_dir)

        dip_pts = dip_rot.dot(rot_ref_pts)

        assert cg.is_planar(dip_pts)

        # Set the points, and store them in a backup.
        self.p = center + dip_pts
        self.orig_p = self.p.copy()

        # Compute normal vector
        self.normal = cg.compute_normal(self.p)[:, None]

        assert cg.is_planar(self.orig_p, self.normal)

#-------------------------------------------------------------------------


class Intersection(object):
    """ Class representing the intersection between two fractures.

    Fractures are identified by their indexes, which is not robust. Apply with
    care.

    Intersections may be created even for non-intersecting fractures. These are
    identified by an empty coordinate set. This behavior is unfortunate, but
    caused by legacy design choices.

    Attributes:
        first (int): Index of first fracture.
        second (int): Index of second fracture.
        coord (np.array, 3xn_pt): End coordinates of intersection line. Should
            contain up to two points. No points signifies this is an empty
            intersection.
        bound_first (boolean): Whether the intersection is on the boundary of
            the first fracture.
        bound_second (boolean): Whether the intersection is on the boundary of
            the second fracture.

    """

    def __init__(self, first, second, coord, bound_first=False,
                 bound_second=False):
        """ Initialize Intersection object.

        Parameters:
            first (int): Index of first fracture in intersection.
            second (ind): Index of second fracture in intersection.
            coord (np.arary, 3xn_pt): Index of intersection points. May have
                from 0 to 2 points.
            bound_first (boolean, optional). Is intersection on boundary of
                first fracture? Defaults to false.
            bound_second (boolean, optional). Is intersection on boundary of
                second fracture? Defaults to false.

        """
        self.first = first
        self.second = second
        self.coord = coord
        # Information on whether the intersection points lies on the boundaries
        # of the fractures
        self.bound_first = bound_first
        self.bound_second = bound_second

    def __repr__(self):
        s = 'Intersection between fractures ' + str(self.first.index) + ' and ' + \
            str(self.second.index) + '\n'
        s += 'Intersection points: \n'
        for i in range(self.coord.shape[1]):
            s += '(' + str(self.coord[0, i]) + ', ' + str(self.coord[1, i]) + ', ' + \
                 str(self.coord[2, i]) + ') \n'
        if self.coord.size > 0:
            s += 'On boundary of first fracture ' + str(self.bound_first) + '\n'
            s += 'On boundary of second fracture ' + str(self.bound_second)
            s += '\n'
        return s

    def get_other_fracture(self, i):
        """ Get the other based on index.

        Parameters:
            i (int): Index of a fracture of this intersection.

        Returns:
            int: Index of the other fracture.

        Raises:
            ValueError if fracture with index i does not belong to
                intersection.

        """

        if self.first == i:
            return self.second
        elif self.second == i:
            return self.first
        else:
            raise ValueError('Fracture ' + str(i) + ' is not in intersection')

    def on_boundary_of_fracture(self, i):
        """ Check if the intersection is on the boundary of a fracture.

        Parameters:
            i (int): Index of a fracture of this intersection.

        Returns:
            boolean: True if intersection is on boundary of this intersection.

        Raises:
            ValueError if fracture with index i does not belong to
                intersection.
        """
        if self.first == i:
            return self.bound_first
        elif self.second == i:
            return self.bound_second
        else:
            raise ValueError('Fracture ' + str(i) + ' is not in intersection')

#----------------------------------------------------------------------------


class FractureNetwork(object):
    """
    Collection of Fractures with geometrical information. Facilitates
    computation of intersections of the fracture. Also incorporates the
    bounding box as six boundary fractures and the possibility to impose
    additional gridding constraints through subdomain boundaries. To ensure
    that all fractures lie within the box, call impose_external_boundary()
    _after_ all fractures and subdomains have been specified.

    Attributes:
        _fractures (list of Fracture): All fractures forming the network.
        intersections (list of Intersection): All known intersections in the
            network.
        has_checked_intersections (boolean): If True, the intersection finder
            method has been run. Useful in meshing algorithms to avoid
            recomputing known information.
        verbose (int): Verbosity level. Usage unclear.
        tol (double): Geometric tolerance used in computations.
        domain (dictionary): External bounding box. See
            impose_external_boundary() for details.
        tags (dictionary): Tags used on Fractures and subdomain boundaries.
        mesh_size_min (double): Mesh size parameter, minimum mesh size to be
            sent to gmsh. Set by insert_auxiliary_points().
        mesh_size_frac (double): Mesh size parameter. Ideal mesh size, fed to
            gmsh. Set by insert_auxiliary_points().
        mesh_size_bound (double): Mesh size parameter. Boundary mesh size, fed to
            gmsh. Set by insert_auxiliary_points().
        auxiliary_points_added (boolean): Mesh size parameter. If True,
            extra points have been added to Fracture geometry to facilitate
            mesh size tuning.
        decomposition (dictionary): Splitting of network, accounting for
            fracture intersections etc. Necessary pre-processing before
            meshing. Added by split_intersections().

    """

    def __init__(self, fractures=None, verbose=0, tol=1e-4):
        """ Initialize fracture network.

        Generate network from specified fractures. The fractures will have
        their index set (and existing values overridden), according to the
        ordering in the input list.

        Initialization sets most fields (see attributes) to None.

        Parameters:
            fractures (list of Fracture): Fractures that make up the network.
            verbose (int, optional): Verbosity level. Defaults to 0.
            tol (double, optional): Geometric tolerance. Defaults to 1e-4.

        """

        self._fractures = fractures

        for i, f in enumerate(self._fractures):
            f.set_index(i)

        self.intersections = []

        self.has_checked_intersections = False
        self.tol = tol
        self.verbose = verbose

        # Initialize with an empty domain. Can be modified later by a call to
        # 'impose_external_boundary()'
        self.domain = None

        # Initialize mesh size parameters as empty
        self.mesh_size_min = None
        self.mesh_size_frac = None
        self.mesh_size_bound = None
        # Assign an empty tag dictionary
        self.tags = {}

        # No auxiliary points have been added
        self.auxiliary_points_added = False

    def add(self, f):
        """ Add a fracture to the network.

        The fracture will be assigned a new index, higher than the maximum
        value currently found in the network.

        Parameters:
            f (Fracture): Fracture to be added.

        """
        ind = np.array([f.index for f in self._fractures])

        if ind.size > 0:
            f.set_index(np.max(ind) +1)
        else:
            f.set_index(0)
        self._fractures.append(f)

    def __getitem__(self, position):
        return self._fractures[position]

    def intersections_of_fracture(self, frac):
        """ Get all known intersections for a fracture.

        If called before find_intersections(), the returned list will be empty.

        Paremeters:
            frac: A fracture in the network

        Returns:
            np.array (Intersection): Array of intersections

        """
        if isinstance(frac, int):
            fi = frac
        else:
            fi = frac.index
        frac_arr = []
        for i in self.intersections:
            if i.coord.size == 0:
                continue
            if i.first.index == fi or i.second.index == fi:
                frac_arr.append(i)
        return frac_arr


    def find_intersections(self, use_orig_points=False):
        """
        Find intersections between fractures in terms of coordinates.

        The intersections are stored in the attribute self.Intersections.

        Handling of the intersections (splitting into non-intersecting
        polygons, paving the way for gridding) is taken care of by the function
        split_intersections().

        Note that find_intersections() should be invoked after external
        boundaries are imposed. If the reverse order is applied, intersections
        outside the domain may be identified, with unknown consequences for the
        reliability of the methods. If intersections outside the bounding box
        are of interest, these can be found by setting the parameter
        use_orig_points to True.

        Parameters:
            use_orig_points (boolean, optional): Whether to use the original
                fracture description in the search for intersections. Defaults
                to False. If True, all fractures will have their attribute p
                reset to their original value.

        """
        self.has_checked_intersections = True
        logger.info('Find intersection between fratures')
        start_time = time.time()

        # If desired, use the original points in the fracture intersection.
        # This will reset the field self._fractures.p, and thus revoke
        # modifications due to boundaries etc.
        if use_orig_points:
            for f in self._fractures:
                f.p = f.orig_p

        for i, first in enumerate(self._fractures):
            for j in range(i + 1, len(self._fractures)):
                second = self._fractures[j]
                logger.info('Processing fracture %i and %i', i, j)
                isect, bound_first, bound_second = first.intersects(second,
                                                                    self.tol)
                if np.array(isect).size > 0:
                    logger.info('Found an intersection between %i and %i', i, j)
                    # Let the intersection know whether both intersection
                    # points lies on the boundary of each fracture
                    self.intersections.append(Intersection(first, second,
                                                           isect,
                                                           bound_first=bound_first,
                                                           bound_second=bound_second))

        logger.info('Found %i intersections. Ellapsed time: %.5f',
                    len(self.intersections), time.time() - start_time)


    def intersection_info(self, frac_num=None):
        """ Obtain information on intersections of one or several fractures.

        Specifically, the non-empty intersections are given for each fracture,
        together with aggregated numbers.

        Parameters:
            frac_num (int or np.array, optional): Fractures to be considered.
                Defaults to all fractures in network.

        Returns:
            str: Information on fracture intersections.

        """
        # Number of fractures with some intersection
        num_intersecting_fracs = 0
        # Number of intersections in total
        num_intersections = 0

        if frac_num is None:
            frac_num = np.arange(len(self._fractures))

        s = ''

        for f in np.atleast_1d(np.asarray(frac_num)):
            isects = []
            for i in self.intersections:
                if i.first.index == f and i.coord.shape[1] > 0:
                    isects.append(i.second.index)
                elif i.second.index == f and i.coord.shape[1] > 0:
                    isects.append(i.first.index)
            if len(isects) > 0:
                num_intersecting_fracs += 1
                num_intersections += len(isects)

                if self.verbose > 1:
                    s += 'Fracture ' + str(f) + ' intersects with'\
                          ' fractuer(s) ' + str(isects) + '\n'
        # Print aggregate numbers. Note that all intersections are counted
        # twice (from first and second), thus divide by two.
        s += 'In total ' + str(num_intersecting_fracs) + ' fractures '\
              + 'intersect in ' + str(int(num_intersections/2)) \
              + ' intersections'
        return s


    def split_intersections(self):
        """
        Based on the fracture network, and their known intersections, decompose
        the fractures into non-intersecting sub-polygons. These can
        subsequently be exported to gmsh.

        The method will add an atribute decomposition to self.

        """

        logger.info('Split intersections')
        start_time = time.time()

        # First, collate all points and edges used to describe fracture
        # boundaries and intersections.
        all_p, edges,\
            edges_2_frac, is_boundary_edge = self._point_and_edge_lists()

        if self.verbose > 1:
            self._verify_fractures_in_plane(all_p, edges, edges_2_frac)

        # By now, all segments in the grid are defined by a unique set of
        # points and edges. The next task is to identify intersecting edges,
        # and split them.
        all_p, edges, edges_2_frac, is_boundary_edge\
            = self._remove_edge_intersections(all_p, edges, edges_2_frac,
                                              is_boundary_edge)

        if self.verbose > 1:
            self._verify_fractures_in_plane(all_p, edges, edges_2_frac)

        # Store the full decomposition.
        self.decomposition = {'points': all_p,
                              'edges': edges.astype('int'),
                              'is_bound': is_boundary_edge,
                              'edges_2_frac': edges_2_frac}
        polygons = []
        line_in_frac = []
        for fi, _ in enumerate(self._fractures):
            ei = []
            ei_bound = []
            # Find the edges of this fracture, add to either internal or
            # external fracture list
            for i, e in enumerate(zip(edges_2_frac, is_boundary_edge)):
                # Check that the boundary information matches the fractures
                assert e[0].size == e[1].size
                hit = np.where(e[0] == fi)[0]
                if hit.size == 1:
                    if e[1][hit]:
                        ei_bound.append(i)
                    else:
                        ei.append(i)
                elif hit.size > 1:
                    raise ValueError('Non-unique fracture edge relation')
                else:
                    continue

            poly = sort_points.sort_point_pairs(edges[:2, ei_bound])
            polygons.append(poly)
            line_in_frac.append(ei)

        self.decomposition['polygons'] = polygons
        self.decomposition['line_in_frac'] = line_in_frac

#                              'polygons': poly_segments,
#                             'polygon_frac': poly_2_frac}

        logger.info('Finished fracture splitting after %.5f seconds',
                    time.time() - start_time)

    def _fracs_2_edges(self, edges_2_frac):
        """ Invert the mapping between edges and fractures.

        Returns:
            List of list: For each fracture, index of all edges that points to
                it.
        """
        f2e = []
        for fi in len(self._fractures):
            f_l = []
            for ei, e in enumerate(edges_2_frac):
                if fi in e:
                    f_l.append(ei)
            f2e.append(f_l)
        return f2e

    def _point_and_edge_lists(self):
        """
        Obtain lists of all points and connections necessary to describe
        fractures and their intersections.

        Returns:
            np.ndarray, 3xn: Unique coordinates of all points used to describe
            the fracture polygons, and their intersections.

            np.ndarray, 2xn_edge: Connections between points, formed either
                by a fracture boundary, or a fracture intersection.
            list: For each edge, index of all fractures that point to the
                edge.
            np.ndarray of bool (size=num_edges): A flag telling whether the
                edge is on the boundary of a fracture.

        """
        logger.info('Compile list of points and edges')
        start_time = time.time()

        # Field for all points in the fracture description
        all_p = np.empty((3, 0))
        # All edges, either as fracture boundary, or fracture intersection
        edges = np.empty((2, 0))
        # For each edge, a list of all fractures pointing to the edge.
        edges_2_frac = []

        # Field to know if an edge is on the boundary of a fracture.
        # Not sure what to do with a T-type intersection here
        is_boundary_edge = []

        # First loop over all fractures. All edges are assumed to be new; we
        # will deal with coinciding points later.
        for fi, frac in enumerate(self._fractures):
            num_p = all_p.shape[1]
            num_p_loc = frac.p.shape[1]
            all_p = np.hstack((all_p, frac.p))

            loc_e = num_p + np.vstack((np.arange(num_p_loc),
                                       (np.arange(num_p_loc) + 1) % num_p_loc))
            edges = np.hstack((edges, loc_e))
            for i in range(num_p_loc):
                edges_2_frac.append([fi])
                is_boundary_edge.append([True])

        # Next, loop over all intersections, and define new points and edges
        for i in self.intersections:
            # Only add information if the intersection exists, that is, it has
            # a coordinate.
            if i.coord.size > 0:
                num_p = all_p.shape[1]
                all_p = np.hstack((all_p, i.coord))

                edges = np.hstack(
                    (edges, num_p + np.arange(2).reshape((-1, 1))))
                edges_2_frac.append([i.first.index, i.second.index])
                # If the intersection points are on the boundary of both
                # fractures, this is a boundary segment.
                # This does not cover the case of a T-intersection, that will
                # have to come later.
                if i.bound_first and i.bound_second:
                    is_boundary_edge.append([True, True])
                elif i.bound_first and not i.bound_second:
                    is_boundary_edge.append([True, False])
                elif not i.bound_first and i.bound_second:
                    is_boundary_edge.append([False, True])
                else:
                    is_boundary_edge.append([False, False])

        # Ensure that edges are integers
        edges = edges.astype('int')

        logger.info('Points and edges done. Elapsed time %.5f', time.time() -
                    start_time)

        return self._uniquify_points_and_edges(all_p, edges, edges_2_frac,
                                               is_boundary_edge)

    def _uniquify_points_and_edges(self, all_p, edges, edges_2_frac,
                                   is_boundary_edge):
        # Snap the points to an underlying Cartesian grid. This is the basis
        # for declearing two points equal
        # NOTE: We need to account for dimensions in the tolerance;

        start_time = time.time()
        logger.info("""Uniquify points and edges, starting with %i points, %i
                    edges""", all_p.shape[1], edges.shape[1])

#        all_p = cg.snap_to_grid(all_p, tol=self.tol)

        # We now need to find points that occur in multiple places
        p_unique, unique_ind_p, \
            all_2_unique_p = setmembership.unique_columns_tol(all_p, tol=
                                                              self.tol *
                                                              np.sqrt(3))

        # Update edges to work with unique points
        edges = all_2_unique_p[edges]

        # Look for edges that share both nodes. These will be identical, and
        # will form either a L/Y-type intersection (shared boundary segment),
        # or a three fractures meeting in a line.
        # Do a sort of edges before looking for duplicates.
        e_unique, unique_ind_e, all_2_unique_e = \
            setmembership.unique_columns_tol(np.sort(edges, axis=0))

        # Update the edges_2_frac map to refer to the new edges
        edges_2_frac_new = e_unique.shape[1] * [np.empty(0)]
        is_boundary_edge_new = e_unique.shape[1] * [np.empty(0)]

        for old_i, new_i in enumerate(all_2_unique_e):
            edges_2_frac_new[new_i], ind =\
                np.unique(np.hstack((edges_2_frac_new[new_i],
                                     edges_2_frac[old_i])),
                          return_index=True)
            tmp = np.hstack((is_boundary_edge_new[new_i],
                             is_boundary_edge[old_i]))
            is_boundary_edge_new[new_i] = tmp[ind]

        edges_2_frac = edges_2_frac_new
        is_boundary_edge = is_boundary_edge_new

        # Represent edges by unique values
        edges = e_unique

        # The uniquification of points may lead to edges with identical start
        # and endpoint. Find and remove these.
        point_edges = np.where(np.squeeze(np.diff(edges, axis=0)) == 0)[0]
        edges = np.delete(edges, point_edges, axis=1)
        unique_ind_e = np.delete(unique_ind_e, point_edges)
        for ri in point_edges[::-1]:
            del edges_2_frac[ri]
            del is_boundary_edge[ri]

        # Ensure that the edge to fracture map to a list of numpy arrays.
        # Use unique so that the same edge only refers to an edge once.
        edges_2_frac = [np.unique(np.array(edges_2_frac[i])) for i in
                        range(len(edges_2_frac))]

        # Sanity check, the fractures should still be defined by points in a
        # plane.
        self._verify_fractures_in_plane(p_unique, edges, edges_2_frac)

        logger.info('''Uniquify complete. %i points, %i edges. Ellapsed time
                    %.5f''', p_unique.shape[1], edges.shape[1], time.time() -
                    start_time)

        return p_unique, edges, edges_2_frac, is_boundary_edge

    def _remove_edge_intersections(self, all_p, edges, edges_2_frac,
                                   is_boundary_edge):
        """
        Remove crossings from the set of fracture intersections.

        Intersecting intersections (yes) are split, and new points are
        introduced.

        Parameters:
            all_p (np.ndarray, 3xn): Coordinates of all points used to describe
                the fracture polygons, and their intersections. Should be
                unique.
            edges (np.ndarray, 2xn): Connections between points, formed either
                by a fracture boundary, or a fracture intersection.
            edges_2_frac (list): For each edge, index of all fractures that
                point to the edge.
            is_boundary_edge (np.ndarray of bool, size=num_edges): A flag
                telling whether the edge is on the boundary of a fracture.

        Returns:
            The same fields, but updated so that all edges are
            non-intersecting.

        """
        logger.info('Remove edge intersections')
        start_time = time.time()

        # The algorithm loops over all fractures, pulls out edges associated
        # with the fracture, project to the local 2D plane, and look for
        # intersections there (direct search in 3D may also work, but this was
        # a simple option). When intersections are found, the global lists of
        # points and edges are updated.
        for fi, frac in enumerate(self._fractures):

            logger.debug('Remove intersections from fracture %i', fi)

            # Identify the edges associated with this fracture
            # It would have been more convenient to use an inverse
            # relationship frac_2_edge here, but that would have made the
            # update for new edges (towards the end of this loop) more
            # cumbersome.
            edges_loc_ind = []
            for ei, e in enumerate(edges_2_frac):
                if np.any(e == fi):
                    edges_loc_ind.append(ei)

            edges_loc = np.vstack((edges[:, edges_loc_ind],
                                   np.array(edges_loc_ind)))
            p_ind_loc = np.unique(edges_loc[:2])
            p_loc = all_p[:, p_ind_loc]

            p_2d, edges_2d, p_loc_c, rot = self._points_2_plane(p_loc,
                                                                edges_loc,
                                                                p_ind_loc)

            # Add a tag to trace the edges during splitting
            edges_2d[2] = edges_loc[2]

            # Obtain new points and edges, so that no edges on this fracture
            # are intersecting.
            # It seems necessary to increase the tolerance here somewhat to
            # obtain a more robust algorithm. Not sure about how to do this
            # consistent.
            p_new, edges_new = cg.remove_edge_crossings(p_2d, edges_2d,
                                                        tol=self.tol,
                                                        verbose=self.verbose,
                                                        snap=False)
            # Then, patch things up by converting new points to 3D,

            # From the design of the functions in cg, we know that new points
            # are attached to the end of the array. A more robust alternative
            # is to find unique points on a combined array of p_loc and p_new.
            p_add = p_new[:, p_ind_loc.size:]
            num_p_add = p_add.shape[1]

            # Add third coordinate, and map back to 3D
            p_add = np.vstack((p_add, np.zeros(num_p_add)))

            # Inverse of rotation matrix is the transpose, add cloud center
            # correction
            p_add_3d = rot.transpose().dot(p_add) + p_loc_c

            # The new points will be added at the end of the global point array
            # (if not, we would need to renumber all global edges).
            # Global index of added points
            ind_p_add = all_p.shape[1] + np.arange(num_p_add)
            # Global index of local points (new and added)
            p_ind_exp = np.hstack((p_ind_loc, ind_p_add))

            # Add the new points towards the end of the list.
            all_p = np.hstack((all_p, p_add_3d))

            new_all_p, _, ia = setmembership.unique_columns_tol(all_p,
                                                                self.tol)

            # Handle case where the new point is already represented in the
            # global list of points.
            if new_all_p.shape[1] < all_p.shape[1]:
                all_p = new_all_p
                p_ind_exp = ia[p_ind_exp]

            # The ordering of the global edge list bears no significance. We
            # therefore plan to delete all edges (new and old), and add new
            # ones.

            # First add new edges.
            # All local edges in terms of global point indices
            edges_new_glob = p_ind_exp[edges_new[:2]]
            edges = np.hstack((edges, edges_new_glob))

            # Global indices of the local edges
            edges_loc_ind = np.unique(edges_loc_ind)

            # Append fields for edge-fracture map and boundary tags
            for ei in range(edges_new.shape[1]):
                # Find the global edge index. For most edges, this will be
                # correctly identified by edges_new[2], which tracks the
                # original edges under splitting. However, in cases of
                # overlapping segments, in which case the index of the one edge
                # may completely override the index of the other (this is
                # caused by the implementation of remove_edge_crossings).
                # We therefore compare the new edge to the old ones (before
                # splitting). If found, use the old information; if not, use
                # index as tracked by splitting.
                is_old, old_loc_ind =\
                    setmembership.ismember_rows(edges_new_glob[:, ei]
                                                .reshape((-1, 1)),
                                                edges[:2, edges_loc_ind])
                if is_old[0]:
                    glob_ei = edges_loc_ind[old_loc_ind[0]]
                else:
                    glob_ei = edges_new[2, ei]
                # Update edge_2_frac and boundary information.
                edges_2_frac.append(edges_2_frac[glob_ei])
                is_boundary_edge.append(is_boundary_edge[glob_ei])

            # Finally, purge the old edges
            edges = np.delete(edges, edges_loc_ind, axis=1)

            # We cannot delete more than one list element at a time. Delete by
            # index in decreasing order, so that we do not disturb the index
            # map.
            edges_loc_ind.sort()
            for ei in edges_loc_ind[::-1]:
                del edges_2_frac[ei]
                del is_boundary_edge[ei]
            # And we are done with this fracture. On to the next one.


        logger.info('Done with intersection removal. Elapsed time %.5f',
                    time.time() - start_time)
        self._verify_fractures_in_plane(all_p, edges, edges_2_frac)

        return self._uniquify_points_and_edges(all_p, edges, edges_2_frac,
                                               is_boundary_edge)

        # To
        # define the auxiliary edges, we create a triangulation of the
        # fractures. We then grow polygons forming part of the fracture in a
        # way that ensures that no polygon lies on both sides of an
        # intersection edge.


    def report_on_decomposition(self, do_print=True, verbose=None):
        """
        Compute various statistics on the decomposition.

        The coverage is rudimentary for now, will be expanded when needed.

        Parameters:
            do_print (boolean, optional): Print information. Defaults to True.
            verbose (int, optional): Override the verbosity level of the
                network itself. If not provided, the network value will be
                used.

        Returns:
            str: String representation of the statistics

        """
        if verbose is None:
            verbose = self.verbose
        d = self.decomposition

        s = str(len(self._fractures)) + ' fractures are split into '
        s += str(len(d['polygons'])) + ' polygons \n'

        s += 'Number of points: ' + str(d['points'].shape[1]) + '\n'
        s += 'Number of edges: ' + str(d['edges'].shape[1]) + '\n'

        if verbose > 1:
            # Compute minimum distance between points in point set
            dist = np.inf
            p = d['points']
            num_points = p.shape[1]
            hit = np.ones(num_points, dtype=np.bool)
            for i in range(num_points):
                hit[i] = False
                dist_loc = cg.dist_point_pointset(p[:, i], p[:, hit])
                dist = np.minimum(dist, dist_loc.min())
                hit[i] = True
            s += 'Minimal disance between points ' + str(dist) + '\n'

        if do_print:
            logger.info(s)

        return s

    def fractures_of_points(self, pts):
        """
        For a given point, find all fractures that refer to it, either as
        vertex or as internal.

        Returns:
            list of np.int: indices of fractures, one list item per point.

        """
        fracs_of_points = []
        pts = np.atleast_1d(np.asarray(pts))
        for i in pts:
            fracs_loc = []

            # First identify edges that refers to the point
            edge_ind = np.argwhere(np.any(self.decomposition['edges'][:2]\
                                          == i, axis=0)).ravel('F')
            edges_loc = self.decomposition['edges'][:, edge_ind]
            # Loop over all polygons. If their edges are found in edges_loc,
            # store the corresponding fracture index
            for poly_ind, poly in enumerate(self.decomposition['polygons']):
                ismem, _ = setmembership.ismember_rows(edges_loc, poly)
                if any(ismem):
                    fracs_loc.append(self.decomposition['polygon_frac']\
                                     [poly_ind])
            fracs_of_points.append(list(np.unique(fracs_loc)))
        return fracs_of_points

    def close_points(self, dist):
        """
        In the set of points used to describe the fractures (after
        decomposition), find pairs that are closer than a certain distance.
        Inteded use: Debugging.

        Parameters:
            dist (double): Threshold distance, all points closer than this will
                be reported.

        Returns:
            List of tuples: Each tuple contain indices of a set of close
                points, and the distance between the points. The list is not
                symmetric; if (a, b) is a member, (b, a) will not be.

        """
        c_points = []

        pt = self.decomposition['points']
        for pi in range(pt.shape[1]):
            d = cg.dist_point_pointset(pt[:, pi], pt[:, pi+1:])
            ind = np.argwhere(d < dist).ravel('F')
            for i in ind:
                # Indices of close points, with an offset to compensate for
                # slicing of the point cloud.
                c_points.append((pi, i + pi + 1, d[i]))

        return c_points

    def _verify_fractures_in_plane(self, p, edges, edges_2_frac):
        """
        Essentially a debugging method that verify that the given set of
        points, edges and edge connections indeed form planes.

        This has turned out to be a common symptom of trouble.

        """
        for fi, _ in enumerate(self._fractures):

            # Identify the edges associated with this fracture
            edges_loc_ind = []
            for ei, e in enumerate(edges_2_frac):
                if np.any(e == fi):
                    edges_loc_ind.append(ei)

            edges_loc = edges[:, edges_loc_ind]
            p_ind_loc = np.unique(edges_loc)
            p_loc = p[:, p_ind_loc]

            # Run through points_2_plane, to check the assertions
            self._points_2_plane(p_loc, edges_loc, p_ind_loc)


    def _points_2_plane(self, p_loc, edges_loc, p_ind_loc):
        """
        Convenience method for rotating a point cloud into its own 2d-plane.
        """

        # Center point cloud around the origin
        p_loc_c = np.mean(p_loc, axis=1).reshape((-1, 1))
        p_loc -= p_loc_c

        # Project the points onto the local plane defined by the fracture
        rot = cg.project_plane_matrix(p_loc, tol=self.tol)
        p_2d = rot.dot(p_loc)

        extent = p_2d.max(axis=1) - p_2d.min(axis=1)
        lateral_extent = np.maximum(np.max(extent[2]), 1)
        assert extent[2] < lateral_extent * self.tol * 30

        # Dump third coordinate
        p_2d = p_2d[:2]

        # The edges must also be redefined to account for the (implicit)
        # local numbering of points
        edges_2d = np.empty_like(edges_loc)
        for ei in range(edges_loc.shape[1]):
            edges_2d[0, ei] = np.argwhere(p_ind_loc == edges_loc[0, ei])
            edges_2d[1, ei] = np.argwhere(p_ind_loc == edges_loc[1, ei])

        assert edges_2d[:2].max() < p_loc.shape[1]

        return p_2d, edges_2d, p_loc_c, rot

    def change_tolerance(self, new_tol):
        """
        Redo the whole configuration based on the new tolerance
        """
        pass

    def __repr__(self):
        s = 'Fracture set with ' + str(len(self._fractures)) + ' fractures'
        return s

    def add_subdomain_boundaries(self, vertexes):
        """
        Adds subdomain boundaries to the fracture network. These are
        intended to ensure the partitioning of the matrix along the planes
        they define.
        Parameters:
            vertexes: either a Fracture or a
            np.array([[x0, x1, x2, x3],
                      [y0, y1, y2, y3],
                      [z0, z1, z2, z3]])
        """
        subdomain_tags = self.tags.get('subdomain',
                                       [False]*len(self._fractures))
        for f in vertexes:
            if not hasattr(f, 'p') or not isinstance(f.p, np.ndarray):
                # np.array to Fracture:
                f = Fracture(f)
            # Add the fake fracture and its tag to the network:
            self.add(f)
            subdomain_tags.append(True)

        self.tags['subdomain'] = subdomain_tags

    def impose_external_boundary(self, box=None, truncate_fractures=True,
                                 keep_box=True):
        """
        Set an external boundary for the fracture set.

        The boundary takes the form of a 3D box, described by its minimum and
        maximum coordinates. If no bounding box is provided, a box will be
        fited outside the fracture network.

        If desired, the fratures will be truncated to lay within the bounding
        box; that is, Fracture.p will be modified. The orginal coordinates of
        the fracture boundary can still be recovered from the attribute
        Fracture.orig_points.

        Fractures that are completely outside the bounding box will be deleted
        from the fracture set.

        Parameters:
            box (dictionary): Has fields 'xmin', 'xmax', and similar for y and
                z.
            truncate_fractures (boolean, optional): If True, fractures outside
            the bounding box will be disregarded, while fractures crossing the
            boundary will be truncated.

        """
        if box is None:
            OVERLAP = 0.15
            cmin = np.ones((3, 1)) * float('inf')
            cmax = -np.ones((3, 1)) * float('inf')
            for f in self._fractures:
                cmin = np.min(np.hstack((cmin, f.p)), axis=1).reshape((-1, 1))
                cmax = np.max(np.hstack((cmax, f.p)), axis=1).reshape((-1, 1))
            cmin = cmin[:, 0]
            cmax = cmax[:, 0]

            dx = OVERLAP * (cmax - cmin)
<<<<<<< HEAD

            # If the fractures has no extension along one of the coordinate
            # (a single fracture aligned with one axis), the domain should
            # still have an extension.
            hit = np.where(dx < self.tol)
            if np.any(hit):
                dx[hit] = 0.1 * np.max(dx)
=======
            # In the case were all fractures are aligned with a coordinate
            # axis, assign an extension in missing directions.
            hit = np.where(dx < self.tol)[0]
            dx[hit] = OVERLAP * np.max(dx)
>>>>>>> 6eda7197

            box = {'xmin': cmin[0] - dx[0], 'xmax': cmax[0] + dx[0],
                   'ymin': cmin[1] - dx[1], 'ymax': cmax[1] + dx[1],
                   'zmin': cmin[2] - dx[2], 'zmax': cmax[2] + dx[2]}

        # Insert boundary in the form of a box, and kick out (parts of)
        # fractures outside the box
        self.domain = box

        #Create fractures of box here.
        #Store them self._fractures so that split_intersections work
        #keep track of which fractures are really boundaries - perhaps attribute is_proxy?

        if truncate_fractures:
            # Keep track of fractures that are completely outside the domain.
            # These will be deleted.
            delete_frac = []

            # Loop over all fractures, use method in fractures to truncate if
            # necessary.
            for i, frac in enumerate(self._fractures):
                frac.impose_boundary(box, self.tol)
                if frac.p.shape[1] == 0:
                    delete_frac.append(i)

            # Delete fractures that have all points outside the bounding box
            # There may be some uncovered cases here, with a fracture barely
            # touching the box from the outside, but we leave that for now.
            for i in np.unique(delete_frac)[::-1]:
                del self._fractures[i]

            # Final sanity check: All fractures should have at least three
            # points at the end of the manipulations
            for f in self._fractures:
                assert f.p.shape[1] >= 3


        self._make_bounding_planes(box, keep_box)

    def _make_bounding_planes(self, box, keep_box=True):
        """
        Translate the bounding box into fractures. Tag them as boundaries.
        For now limited to a box consisting of six planes.
        """
        x0 = box['xmin']
        x1 = box['xmax']
        y0 = box['ymin']
        y1 = box['ymax']
        z0 = box['zmin']
        z1 = box['zmax']
        west = Fracture(np.array([[x0, x0, x0, x0],
                                  [y0, y1, y1, y0],
                                  [z0, z0, z1, z1]]),
                        check_convexity=False)
        east = Fracture(np.array([[x1, x1, x1, x1],
                                  [y0, y1, y1, y0],
                                  [z0, z0, z1, z1]]),
                        check_convexity=False)
        south = Fracture(np.array([[x0, x1, x1, x0],
                                   [y0, y0, y0, y0],
                                   [z0, z0, z1, z1]]),
                         check_convexity=False)
        north = Fracture(np.array([[x0, x1, x1, x0],
                                   [y1, y1, y1, y1],
                                   [z0, z0, z1, z1]]),
                         check_convexity=False)
        bottom = Fracture(np.array([[x0, x1, x1, x0],
                                    [y0, y0, y1, y1],
                                    [z0, z0, z0, z0]]),
                          check_convexity=False)
        top = Fracture(np.array([[x0, x1, x1, x0],
                                 [y0, y0, y1, y1],
                                 [z1, z1, z1, z1]]),
                       check_convexity=False)
        # Collect in a list to allow iteration
        bound_planes = [west, east, south, north, bottom, top]
        boundary_tags = self.tags.get('boundary',
                                       [False]*len(self._fractures))

        # Add the boundaries to the fracture network and tag them.
        if keep_box:
            for f in bound_planes:
                self.add(f)
                boundary_tags.append(True)
        self.tags['boundary'] = boundary_tags


    def _classify_edges(self, polygon_edges):
        """
        Classify the edges into fracture boundary, intersection, or auxiliary.
        Also identify points on intersections between interesctions (fractures
        of co-dimension 3)

        Parameters:
            polygon_edges (list of lists): For each polygon the global edge
                indices that forms the polygon boundary.

        Returns:
            tag: Tag of the fracture, using the values in GmshConstants. Note
                that auxiliary points will not be tagged (these are also
                ignored in gmsh_interface.GmshWriter).
            is_0d_grid: boolean, one for each point. True if the point is
                shared by two or more intersection lines.

        """
        edges = self.decomposition['edges']
        is_bound = self.decomposition['is_bound']
        num_edges = edges.shape[1]

        poly_2_frac = np.arange(len(self.decomposition['polygons']))
        self.decomposition['polygon_frac'] = poly_2_frac

        # Construct a map from edges to polygons
        edge_2_poly = [[] for i in range(num_edges)]
        for pi, poly in enumerate(polygon_edges[0]):
            for ei in np.unique(poly):
                edge_2_poly[ei].append(poly_2_frac[pi])

        # Count the number of referals to the edge from polygons belonging to
        # different fractures (not polygons)
        num_referals = np.zeros(num_edges)
        for ei, ep in enumerate(edge_2_poly):
            num_referals[ei] = np.unique(np.array(ep)).size

        # A 1-d grid is inserted where there is more than one fracture
        # referring.
        has_1d_grid = np.where(num_referals > 1)[0]

        num_constraints = len(is_bound)
        constants = GmshConstants()
        tag = np.zeros(num_edges, dtype='int')

        # Find fractures that are tagged as a boundary
        all_bound = [np.all(is_bound[i]) for i in range(len(is_bound))]
        bound_ind = np.where(all_bound)[0]
        # Remove those that are referred to by more than fracture - this takes
        # care of L-type intersections
        bound_ind = np.setdiff1d(bound_ind, has_1d_grid)

        # Index of lines that should have a 1-d grid. This are all of the first
        # num-constraints, minus those on the boundary.
        # Note that edges with index > num_constraints are known to be of the
        # auxiliary type. These will have tag zero; and treated in a special
        # manner by the interface to gmsh.
        intersection_ind = np.setdiff1d(np.arange(num_constraints), bound_ind)
        tag[bound_ind] = constants.FRACTURE_TIP_TAG
        tag[intersection_ind] = constants.FRACTURE_INTERSECTION_LINE_TAG

        # Count the number of times a point is referred to by an intersection
        # between two fractures. If this is more than one, the point should
        # have a 0-d grid assigned to it.
        isect_p = edges[:, intersection_ind].ravel()
        num_occ_pt = np.bincount(isect_p)
        is_0d_grid = np.where(num_occ_pt > 1)[0]

        return tag, is_0d_grid

    def _poly_2_segment(self):
        """
        Represent the polygons by the global edges, and determine if the lines
        must be reversed (locally) for the polygon to form a closed loop.

        """
        edges = self.decomposition['edges']
        poly = self.decomposition['polygons']

        poly_2_line = []
        line_reverse = []
        for p in poly:
            hit, ind = setmembership.ismember_rows(p, edges[:2], sort=False)
            hit_reverse, ind_reverse = setmembership.ismember_rows(
                p[::-1], edges[:2], sort=False)
            assert np.all(hit + hit_reverse == 1)

            line_ind = np.zeros(p.shape[1])

            hit_ind = np.where(hit)[0]
            hit_reverse_ind = np.where(hit_reverse)[0]
            line_ind[hit_ind] = ind
            line_ind[hit_reverse_ind] = ind_reverse

            poly_2_line.append(line_ind.astype('int'))
            line_reverse.append(hit_reverse)

        return poly_2_line, line_reverse

    def _determine_mesh_size(self, **kwargs):
        """
        Set the preferred mesh size for geometrical points as specified by
        gmsh.

        Currently, the only option supported is to specify a single value for
        all fracture points, and one value for the boundary.

        See the gmsh manual for further details.

        """

        num_pts = self.decomposition['points'].shape[1]

        if self.mesh_size_min is None or self.mesh_size_frac is None:
            logger.info('Found no information on mesh sizes. Returning')
            return None

        p = self.decomposition['points']
        num_pts = p.shape[1]
        dist = cg.dist_pointset(p, max_diag=True)
        mesh_size_dist = np.min(dist, axis=1)
        logger.info('Minimal distance between points encountered is '+str(np.min(dist)))
        mesh_size_min = np.maximum(mesh_size_dist, self.mesh_size_min * np.ones(num_pts))
        mesh_size = np.minimum(mesh_size_min, self.mesh_size_frac * np.ones(num_pts))
        on_boundary = kwargs.get('boundary_point_tags', None)
        if (self.mesh_size_bound is not None) and (on_boundary is not None):
            constants = GmshConstants()
            on_boundary = on_boundary == constants.DOMAIN_BOUNDARY_TAG
            mesh_size_bound = np.minimum(mesh_size_min, self.mesh_size_bound * np.ones(num_pts))
            mesh_size[on_boundary] = np.maximum(mesh_size, mesh_size_bound)[on_boundary]
        return mesh_size

    def insert_auxiliary_points(self, mesh_size_frac=None, mesh_size_min=None,
                                mesh_size_bound=None):
        """ Insert auxiliary points on fracture edges. Used to guide gmsh mesh
        size parameters.

        The function should only be called once to avoid insertion of multiple
        layers of extra points, this will likely kill gmsh.

        The function is motivated by similar functionality for 2d domains, but
        is considerably less mature.

        The function should be used in conjunction with _determine_mesh_size(),
        called with mode='distance'. The ultimate goal is to set the mesh size
        for geometrical points in Gmsh. To that end, this function inserts
        additional points on the fracture boundaries. The mesh size is then
        determined as the distance between all points in the fracture
        description.

        Parameters:
            mesh_size_frac: Ideal mesh size. Will be added to all points that
                are sufficiently far away from other points.
            mesh_size_min: Minimal mesh size; we will make no attempts to
                enforce even smaller mesh sizes upon Gmsh.
            mesh_size_bound: Boundary mesh size. Will be added to the points
                defining the boundary, unless there are any fractures in the
                immediate vicinity influencing the size. In other words,
                mesh_size_bound is the boundary point equivalent of
                mesh_size_frac.
        """

        if self.auxiliary_points_added:
            logger.info('Auxiliary points already added. Returning.')
        else:
            self.auxiliary_points_added = True

        self.mesh_size_frac = mesh_size_frac
        self.mesh_size_min = mesh_size_min
        self.mesh_size_bound = mesh_size_bound

        def dist_p(a, b):
            a = a.reshape((-1, 1))
            b = b.reshape((-1, 1))
            d = b - a
            return np.sqrt(np.sum(d**2))

        intersecting_fracs = []
        # Loop over all fractures
        for f in self._fractures:

            # First compare segments with intersections to this fracture
            nfp = f.p.shape[1]

            # Keep track of which other fractures are intersecting - will be
            # needed later on
            isect_f = []
            for i in self.intersections_of_fracture(f):
                if f is i.first:
                    isect_f.append(i.second.index)
                else:
                    isect_f.append(i.first.index)

                # Assuming the fracture is convex, the closest point for
                dist, cp = cg.dist_points_segments(i.coord, f.p,
                                                   np.roll(f.p, 1, axis=1))
                # Insert a (candidate) point only at the segment closest to the
                # intersection point. If the intersection line runs parallel
                # with a segment, this may be insufficient, but we will deal
                # with this if necessary.
                closest_segment = np.argmin(dist, axis=1)
                min_dist = dist[np.arange(i.coord.shape[1]), closest_segment]

                for pi, (si, di) in enumerate(zip(closest_segment, min_dist)):
                    if di < mesh_size_frac:
                        d_1 = dist_p(cp[pi, si], f.p[:, si])
                        d_2 = dist_p(cp[pi, si], f.p[:, (si+1)%nfp])
                        # If the intersection point is not very close to any of
                        # the points on the segment, we split the segment.
                        if d_1 > mesh_size_min and d_2 > mesh_size_min:
                            np.insert(f.p, (si+1)%nfp, cp[pi, si], axis=1)

            # Take note of the intersecting fractures
            intersecting_fracs.append(isect_f)

        for fi, f in enumerate(self._fractures):
            nfp = f.p.shape[1]
            for of in self._fractures:
                # Can do some box arguments here to avoid computations

                # First, check if we are intersecting, this is covered already
                if of.index in intersecting_fracs[fi]:
                    continue

                f_start = f.p
                f_end = np.roll(f_start, 1, axis=1)
                # Then, compare distance between segments
                # Loop over fracture segments of this fracture
                for si, fs in enumerate(f.segments()):
                    of_start = of.p
                    of_end = np.roll(of_start, 1, axis=1)
                    # Compute distance to all fractures of the other fracture,
                    # and find the closest segment on the other fracture
                    fs = f_start[:, si].squeeze()#.reshape((-1, 1))
                    fe = f_end[:, si].squeeze()#.reshape((-1, 1))
                    d, cp_f, _ = cg.dist_segment_segment_set(fs, fe, of_start,
                                                             of_end)
                    mi = np.argmin(d)
                    # If the distance is smaller than ideal length, but the
                    # closets point is not too close to the segment endpoints,
                    # we add a new point
                    if d[mi] < mesh_size_frac:
                        d_1 = dist_p(cp_f[:, mi], f.p[:, si])
                        d_2 = dist_p(cp_f[:, mi], f.p[:, (si+1)%nfp])
                        if d_1 > mesh_size_min and d_2 > mesh_size_min:
                            np.insert(f.p, (si+1)%nfp, cp_f[:, mi], axis=1)

    def to_vtk(self, file_name, data=None, binary=True):
        """
        Export the fracture network to vtk.

        The fractures are treated as polygonal cells, with no special treatment
        of intersections.

        Fracture numbers are always exported (1-offset). In addition, it is
        possible to export additional data, as specified by the
        keyword-argument data.

        Parameters:
            file_name (str): Name of the target file.
            data (dictionary, optional): Data associated with the fractures.
                The values in the dictionary should be numpy arrays. 1d and 3d
                data is supported. Fracture numbers are always exported.
            binary (boolean, optional): Use binary export format. Defaults to
                True.

        """
        network_vtk = vtk.vtkUnstructuredGrid()

        point_counter = 0
        pts_vtk = vtk.vtkPoints()
        for f in self._fractures:
            # Add local points
            [pts_vtk.InsertNextPoint(*p) for p in f.p.T]

            # Indices of local points
            loc_pt_id = point_counter + np.arange(f.p.shape[1],
                                                  dtype='int')
            # Update offset
            point_counter += f.p.shape[1]

            # Add bounding polygon
            frac_vtk = vtk.vtkIdList()
            [frac_vtk.InsertNextId(p) for p in loc_pt_id]
            # Close polygon
            frac_vtk.InsertNextId(loc_pt_id[0])

            network_vtk.InsertNextCell(vtk.VTK_POLYGON, frac_vtk)

        # Add the points
        network_vtk.SetPoints(pts_vtk)

        writer = vtk.vtkXMLUnstructuredGridWriter()
        writer.SetInputData(network_vtk)
        writer.SetFileName(file_name)

        if not binary:
            writer.SetDataModeToAscii()

        # Cell-data to be exported is at least the fracture numbers
        if data is None:
            data = {}
        # Use offset 1 for fracture numbers (should we rather do 0?)
        data['Fracture_Number'] = 1 + np.arange(len(self._fractures))

        for name, data in data.items():
            data_vtk = vtk_np.numpy_to_vtk(data.ravel(order='F'), deep=True,
                                           array_type=vtk.VTK_DOUBLE)
            data_vtk.SetName(name)
            data_vtk.SetNumberOfComponents(1 if data.ndim == 1 else 3)
            network_vtk.GetCellData().AddArray(data_vtk)

        writer.Update()


    def to_gmsh(self, file_name, in_3d=True, **kwargs):
        """ Write the fracture network as input for mesh generation by gmsh.

        It is assumed that intersections have been found and processed (e.g. by
        the methods find_intersection() and split_intersection()).

        Parameters:
            file_name (str): Path to the .geo file to be written
            in_3d (boolean, optional): Whether to embed the 2d fracture grids
               in 3d. If True (default), the mesh will be DFM-style, False will
               give a DFN-type mesh.

        """
        # Extract geometrical information.
        p = self.decomposition['points']
        edges = self.decomposition['edges']
        poly = self._poly_2_segment()
        # Obtain tags, and set default values (corresponding to real fractures)
        # for untagged fractures.
        frac_tags = self.tags
        frac_tags['subdomain'] = frac_tags.get('subdomain', []) + \
                                [False]*(len(self._fractures)
                                        -len(frac_tags.get('subdomain', [])))
        frac_tags['boundary'] = frac_tags.get('boundary', []) + \
                                [False]*(len(self._fractures)
                                        -len(frac_tags.get('boundary', [])))

        edge_tags, intersection_points = self._classify_edges(poly)

        # All intersection lines and points on boundaries are non-physical in 3d.
        # I.e., they are assigned boundary conditions, but are not gridded. Hence:
        # Remove the points and edges at the boundary
        point_tags, edge_tags = self.on_domain_boundary(edges, edge_tags)
        edges = np.vstack((self.decomposition['edges'], edge_tags))
        int_pts_on_boundary = np.isin(intersection_points, np.where(point_tags))
        intersection_points = intersection_points[np.logical_not(int_pts_on_boundary)]
        self.zero_d_pt = intersection_points

        # Obtain mesh size parameters
        mesh_size = self._determine_mesh_size(boundary_point_tags=point_tags)

        # The tolerance applied in gmsh should be consistent with the tolerance
        # used in the splitting of the fracture network. The documentation of
        # gmsh is not clear, but it seems gmsh scales a given tolerance with
        # the size of the domain - presumably by the largest dimension. To
        # counteract this, we divide our (absolute) tolerance self.tol with the
        # domain size.
        if in_3d:
            dx = np.array([[self.domain['xmax'] - self.domain['xmin']],
                           [self.domain['ymax'] - self.domain['ymin']],
                           [self.domain['zmax'] - self.domain['zmin']]])
            gmsh_tolerance = self.tol / dx.max()
        else:
            gmsh_tolerance = self.tol

        meshing_algorithm = kwargs.get('meshing_algorithm', None)

        # Initialize and run the gmsh writer:
        if in_3d:
            dom = self.domain
        else:
            dom = None
        writer = GmshWriter(p, edges, polygons=poly, domain=dom,
                            intersection_points=intersection_points,
                            mesh_size=mesh_size, tolerance=gmsh_tolerance,
                            edges_2_frac=self.decomposition['line_in_frac'],
                            meshing_algorithm=meshing_algorithm,
                            fracture_tags=frac_tags)

        writer.write_geo(file_name)

    def to_csv(self, file_name, domain=None):
        """
        Save the 3d network on a csv file with comma , as separator.
        Note: the file is overwritten if present.
        The format is
        - if domain is given the first line describes the domain as a rectangle
          X_MIN, Y_MIN, Z_MIN, X_MAX, Y_MAX, Z_MAX
        - the other lines descibe the N fractures as a list of points
          P0_X, P0_Y, P0_Z, ...,PN_X, PN_Y, PN_Z

        Parameters:
            file_name: name of the file
            domain: (optional) the bounding box of the problem
        """

        with open(file_name, 'w') as csv_file:
            csv_writer = csv.writer(csv_file, delimiter=',')

            # if the domain (as bounding box) is defined save it
            if domain is not None:
                order = ['xmin', 'ymin', 'zmin', 'xmax', 'ymax', 'zmax']
                csv_writer.writerow([domain[o] for o in order])

            # write all the fractures
            [csv_writer.writerow(f.p.ravel(order='F')) for f in self._fractures]

    def to_fab(self, file_name):
        """
        Save the 3d network on a fab file, as specified by FracMan.

        The filter is based on the .fab-files needed at the time of writing, and
        may not cover all options available.

        Parameters:
            file_name (str): File name.
        """
        # function to write a numpy matrix as string
        def to_file(p):
            return "\n\t\t".join(" ".join(map(str, x)) for x in p)

        with open(file_name, 'w') as f:
            # write the first part of the file, some information are fake
            num_frac = len(self._fractures)
            num_nodes = np.sum([frac.p.shape[1] for frac in self._fractures])
            f.write("BEGIN FORMAT\n\tFormat = Ascii\n\tXAxis = East\n"+\
                    "\tScale = 100.0\n\tNo_Fractures = "+str(num_frac)+"\n"+\
                    "\tNo_TessFractures = 0\n\tNo_Nodes = "+str(num_nodes)+"\n"+\
                    "\tNo_Properties = 0\nEND FORMAT\n\n")

            # start to write the fractures
            f.write("BEGIN FRACTURE\n")
            for frac_pos, frac in enumerate(self._fractures):
                f.write("\t"+str(frac_pos)+" "+str(frac.p.shape[1])+" 1\n\t\t")
                p = np.concatenate((np.atleast_2d(np.arange(frac.p.shape[1])),
                                    frac.p), axis=0).T
                f.write(to_file(p)+"\n")
                f.write("\t0 -1 -1 -1\n")
            f.write("END FRACTURE")

    def fracture_to_plane(self, frac_num):
        """ Project fracture vertexes and intersection points to the natural
        plane of the fracture.

        Parameters:
            frac_num (int): Index of fracture.

        Returns:
            np.ndarray (2xn_pt): 2d coordinates of the fracture vertexes.
            np.ndarray (2xn_isect): 2d coordinates of fracture intersection
                points.
            np.ndarray: Index of intersecting fractures.
            np.ndarray, 3x3: Rotation matrix into the natural plane.
            np.ndarray, 3x1. 3d coordinates of the fracture center.

            The 3d coordinates of the frature can be recovered by
                p_3d = cp + rot.T.dot(np.vstack((p_2d,
                                                 np.zeros(p_2d.shape[1]))))

        """
        isect = self.intersections_of_fracture(frac_num)

        frac = self._fractures[frac_num]
        cp = frac.center.reshape((-1, 1))

        rot = cg.project_plane_matrix(frac.p)

        def rot_translate(pts):
            # Convenience method to translate and rotate a point.
            return rot.dot(pts - cp)

        p = rot_translate(frac.p)
        assert np.max(np.abs(p[2])) < self.tol, str(np.max(np.abs(p[2]))) + \
                " " + str(self.tol)
        p_2d = p[:2]

        # Intersection points, in 2d coordinates
        ip = np.empty((2, 0))

        other_frac = np.empty(0, dtype=np.int)

        for i in isect:
            if i.first.index == frac_num:
                other_frac = np.append(other_frac, i.second.index)
            else:
                other_frac = np.append(other_frac, i.first.index)

            tmp_p = rot_translate(i.coord)
            if tmp_p.shape[1] > 0:
                assert np.max(np.abs(tmp_p[2])) < self.tol
                ip = np.append(ip, tmp_p[:2], axis=1)

        return p_2d, ip, other_frac, rot, cp

    def on_domain_boundary(self, edges, edge_tags):
        """
        Finds edges and points on boundary, to avoid that these
        are gridded. Points  introduced by intersections
        of subdomain boundaries and real fractures remain physical
        (to maintain contact between split fracture lines).
        """

        constants = GmshConstants()
        # Obtain current tags on fractures
        boundary_polygons = np.where(self.tags.get('boundary',
                                [False]*len(self._fractures)))[0]
        subdomain_polygons = np.where(self.tags.get('subdomain'
                                [False]*len(self._fractures)))[0]
        # ... on the points...
        point_tags = np.zeros(self.decomposition['points'].shape[1])
        # and the mapping between fractures and edges.
        edges_2_frac = self.decomposition['edges_2_frac']

        # Loop on edges to tag according to following rules:
        #     Edge is on the boundary:
        #         Tag it and the points it consists of as boundary entities.
        #     Edge is caused by the presence of subdomain boundaries
        #     (Note: one fracture may still be involved):
        #         Tag it as auxiliary
        for e, e2f in enumerate(edges_2_frac):
            if any(np.in1d(e2f, boundary_polygons)):
                edge_tags[e] = constants.DOMAIN_BOUNDARY_TAG
                point_tags[edges[:,e]] = constants.DOMAIN_BOUNDARY_TAG
                continue
            subdomain_parents = np.in1d(e2f, subdomain_polygons)
            if any(subdomain_parents) and e2f.size - sum(subdomain_parents) < 2:
                # Intersection of at most one fracture with one (or more)
                # subdomain boundaries.
                edge_tags[e] = constants.AUXILIARY_TAG

        # Tag points caused solely by subdomain plane intersection as
        # auxiliary. Note that points involving at least one real fracture
        # are kept as physical fracture points. This is to avoid connectivity
        # loss along real fracture intersections.
        for p in np.unique(edges):
            es = np.where(edges==p)[1]
            sds = []
            for e in es:
                sds.append(edges_2_frac[e])
            sds = np.unique(np.concatenate(sds))
            subdomain_parents = np.in1d(sds, subdomain_polygons)
            if all(subdomain_parents) and sum(subdomain_parents) > 2:
                point_tags[p] = constants.AUXILIARY_TAG

        return point_tags, edge_tags
<|MERGE_RESOLUTION|>--- conflicted
+++ resolved
@@ -1774,20 +1774,12 @@
             cmax = cmax[:, 0]
 
             dx = OVERLAP * (cmax - cmin)
-<<<<<<< HEAD
 
             # If the fractures has no extension along one of the coordinate
             # (a single fracture aligned with one axis), the domain should
             # still have an extension.
-            hit = np.where(dx < self.tol)
-            if np.any(hit):
-                dx[hit] = 0.1 * np.max(dx)
-=======
-            # In the case were all fractures are aligned with a coordinate
-            # axis, assign an extension in missing directions.
             hit = np.where(dx < self.tol)[0]
             dx[hit] = OVERLAP * np.max(dx)
->>>>>>> 6eda7197
 
             box = {'xmin': cmin[0] - dx[0], 'xmax': cmax[0] + dx[0],
                    'ymin': cmin[1] - dx[1], 'ymax': cmax[1] + dx[1],

--- conflicted
+++ resolved
@@ -17,14 +17,6 @@
 
 import porepy as pp
 
-<<<<<<< HEAD
-# Module-wide logger
-logger = logging.getLogger(__name__)
-
-# Introduce types used below
-=======
->>>>>>> 8833c9d6
-
 # Object type to store data to export.
 Field = namedtuple("Field", ["name", "values"])
 
@@ -37,7 +29,6 @@
 # Interface between subdomains
 Interface = Tuple[pp.Grid, pp.Grid]
 
-<<<<<<< HEAD
 # All allowed data structures to define data for exporting
 DataInput = Union[
     # Keys for states
@@ -50,19 +41,6 @@
     Tuple[List[Interface], str],
     Tuple[Interface, str, np.ndarray],
 ]
-=======
-    def check(self, values: Optional[np.ndarray], grid: pp.Grid) -> None:
-        """
-        Consistency checks making sure the field self.name is filled and has
-        the right dimension.
-        """
-        if values is None:
-            raise ValueError(
-                "Field " + str(self.name) + " must be filled. It can not be None"
-            )
-        if np.atleast_2d(values).shape[1] != grid.num_cells:
-            raise ValueError("Field " + str(self.name) + " has wrong dimension.")
->>>>>>> 8833c9d6
 
 # Data structure in which data is stored after preprocessing
 SubdomainData = Dict[Tuple[pp.Grid, str], np.ndarray]
@@ -127,18 +105,13 @@
 
     def __init__(
         self,
-<<<<<<< HEAD
         gb: Union[pp.Grid, pp.GridBucket],
-=======
-        grid: Union[pp.Grid, pp.MixedDimensionalGrid],
->>>>>>> 8833c9d6
         file_name: str,
         folder_name: Optional[str] = None,
         **kwargs,
     ) -> None:
         """Initialization of Exporter.
 
-<<<<<<< HEAD
         Parameters:
             gb (Union[pp.Grid, pp.Gridbucket]): grid or gridbucket containing all
                 mesh information to be exported.
@@ -164,54 +137,6 @@
             self.gb = gb
         else:
             raise TypeError("Exporter only supports single grids and grid buckets.")
-=======
-        Args:
-            grid: a single or mixed-dimensional grid
-            file_name: the root of file name without any extension.
-            folder_name: (optional) the name of the folder to save the file.
-                If the folder does not exist it will be created.
-            kwargs (optional): Keyword arguments:
-                fixed_grid: (optional) in a time dependent simulation specify if the
-                    grid changes in time or not. The default is True.
-                binary: export in binary format, default is True.
-
-        Example:
-        # If you need to export a single grid:
-        save = Exporter(g, "solution", folder_name="results")
-        save.write_vtu({"cells_id": cells_id, "pressure": pressure})
-
-        # In a time loop:
-        save = Exporter(mdg, "solution", folder_name="results")
-        while time:
-            save.write_vtu({"conc": conc}, time_step=i)
-        save.write_pvd(steps*deltaT)
-
-        # if you need to export the state of variables as stored in the MixedDimensionalGrid:
-        save = Exporter(mdg, "solution", folder_name="results")
-        # export the field stored in data[pp.STATE]["pressure"]
-        save.write_vtu(mdg, ["pressure"])
-
-        # In a time loop:
-        while time:
-            save.write_vtu(["conc"], time_step=i)
-        save.write_pvd(steps*deltaT)
-
-        In the case of different keywords, change the file name with
-        "change_name".
-
-        NOTE: the following names are reserved for data exporting: grid_dim,
-        is_mortar, mortar_side, cell_id
-
-        """
-
-        if isinstance(grid, pp.MixedDimensionalGrid):
-            self.is_MixedDimensionalGrid = True
-            self.mdg: pp.MixedDimensionalGrid = grid
-
-        else:
-            self.is_MixedDimensionalGrid = False
-            self.grid: pp.Grid = grid  # type: ignore
->>>>>>> 8833c9d6
 
         # Store target location for storing vtu and pvd files.
         self.file_name = file_name
@@ -232,30 +157,10 @@
         self.dims = np.setdiff1d(self.gb.all_dims(), [0])
         self.meshio_geom: MD_Meshio_Geom = dict()
 
-<<<<<<< HEAD
         # Generate infrastructure for storing fixed-dimensional mortar grids
         # in meshio format.
         self.m_dims = np.unique([d["mortar_grid"].dim for _, d in self.gb.edges()])
         self.m_meshio_geom: MD_Meshio_Geom = dict()
-=======
-        if self.is_MixedDimensionalGrid:
-            # Fixed-dimensional grids to be included in the export. We include
-            # all but the 0-d grids
-            sd_all_dims = np.unique([sd.dim for sd in self.mdg.subdomains()])
-            self.dims = np.setdiff1d(sd_all_dims, [0])
-            num_dims = self.dims.size
-            self.meshio_geom = dict(zip(self.dims, [tuple()] * num_dims))  # type: ignore
-
-            # mortar grid variables
-            self.m_dims = np.unique([intf.dim for intf in self.mdg.interfaces()])
-            num_m_dims = self.m_dims.size
-            self.m_meshio_geom = dict(zip(self.m_dims, [tuple()] * num_m_dims))  # type: ignore
-        else:
-            self.meshio_geom = tuple()  # type: ignore
-
-        # Assume numba is available
-        self.has_numba: bool = True
->>>>>>> 8833c9d6
 
         # Generate geometrical information in meshio format
         self._update_meshio_geom()
@@ -299,7 +204,6 @@
         which is varying in time. As part of the routine, the data is converted
         to the same unified format.
 
-<<<<<<< HEAD
         Parameters:
             data (Union[DataInput, List[DataInput]], optional): node and
                 edge data, prescribed through strings, or tuples of
@@ -309,10 +213,6 @@
                 NOTE: The user has to make sure that each unique key has
                 associated data values for all or no grids of each specific
                 dimension.
-=======
-        Args:
-        file_name: the new root name of the files.
->>>>>>> 8833c9d6
         """
         # Interpret change in constant data. Has the effect that
         # the constant data container will be exported at the
@@ -335,13 +235,8 @@
         self,
         data: Optional[Union[DataInput, List[DataInput]]] = None,
         time_dependent: bool = False,
-<<<<<<< HEAD
         time_step: Optional[int] = None,
         gb: Optional[Union[pp.Grid, pp.GridBucket]] = None,
-=======
-        time_step: int = None,
-        grid: Optional[Union[pp.Grid, pp.MixedDimensionalGrid]] = None,
->>>>>>> 8833c9d6
     ) -> None:
         """
         Interface function to export the grid and additional data with meshio.
@@ -350,7 +245,6 @@
         triangle/quad, while in 3d as polyhedra/tetrahedra/hexahedra.
         In all the dimensions the geometry of the mesh needs to be computed.
 
-<<<<<<< HEAD
         Parameters:
             data (Union[DataInput, List[DataInput]], optional): node and
                 edge data, prescribed through strings, or tuples of
@@ -368,38 +262,18 @@
                 the file corresponding to this specific time step.
             gb (Union[pp.Grid, pp.Gridbucket], optional): grid or gridbucket
                 if it is not fixed and should be updated.
-=======
-        Args:
-        data: if grid is a single grid then data is a dictionary (see example)
-              if grid is a mixed-dimensional grid then list of names for optional data,
-              they are the keys in the mixed-dimensional grid (see example).
-        time_dependent: (bolean, optional) If False, file names will not be appended with
-                        an index that markes the time step. Can be overridden by giving
-                        a value to time_step.
-        time_step: (optional) in a time dependent problem defines the part of the file
-                   name associated with this time step. If not provided, subsequent
-                   time steps will have file names ending with 0, 1, etc.
-        grid: (optional) in case of changing grid set a new one.
->>>>>>> 8833c9d6
-
         """
 
         # Update the grid (bucket) but only if allowed, i.e., the initial grid
         # (bucket) has not been characterized as fixed.
         if self.fixed_grid and gb is not None:
             raise ValueError("Inconsistency in exporter setting")
-<<<<<<< HEAD
         elif not self.fixed_grid and gb is not None:
             # Require a grid bucket. Thus, convert grid -> grid bucket.
             if isinstance(gb, pp.Grid):
                 # Create a new grid bucket solely with a single grid as nodes.
                 self.gb = pp.GridBucket()
                 self.gb.add_nodes(gb)
-=======
-        elif not self.fixed_grid and grid is not None:
-            if self.is_MixedDimensionalGrid:
-                self.mdg = grid  # type: ignore
->>>>>>> 8833c9d6
             else:
                 self.gb = gb
 
@@ -443,7 +317,6 @@
                 # (required for pvd files)
                 self._time_step_constant_data = time_step
 
-<<<<<<< HEAD
                 # Identify the constant data as fixed. Has the effect
                 # that the constant data won't be exported if not the
                 # mesh is updated or new constant data is added.
@@ -470,12 +343,6 @@
         file_name = self._make_file_name(self.file_name, time_step, extension=".pvd")
         file_name = self._append_folder_name(self.folder_name, file_name)
         self._export_gb_pvd(file_name, time_step)
-=======
-        if self.is_MixedDimensionalGrid:
-            self._export_mdg(data, time_step)  # type: ignore
-        else:
-            self._export_sd(data, time_step)  # type: ignore
->>>>>>> 8833c9d6
 
     def write_pvd(
         self,
@@ -489,20 +356,12 @@
         We assume that the VTU associated files have the same name.
         We assume that the VTU associated files are in the working directory.
 
-<<<<<<< HEAD
         Parameters:
         times (optional, np.ndarray): array of actual times to be exported. These will
             be the times associated with indivdiual time steps in, say, Paraview.
             By default, the times will be associated with the order in which the time
             steps were exported. This can be overridden by the file_extension argument.
             If no times are provided, the exported time steps are used.
-=======
-        Args:
-        timestep: numpy of times to be exported. These will be the time associated with
-            indivdiual time steps in, say, Paraview. By default, the times will be
-            associated with the order in which the time steps were exported. This can
-            be overridden by the file_extension argument.
->>>>>>> 8833c9d6
         file_extension (np.array-like, optional): End of file names used in the export
             of individual time steps, see self.write_vtu(). If provided, it should have
             the same length as time. If not provided, the file names will be picked
@@ -552,7 +411,6 @@
         o_file.write(header)
         fm = '\t<DataSet group="" part="" timestep="%f" file="%s"/>\n'
 
-<<<<<<< HEAD
         # Gather all data, and assign the actual time.
         for time, fn in zip(times, file_extension):
             # Go through all possible data types, analogously to
@@ -561,11 +419,6 @@
             # Subdomain data
             for dim in self.dims:
                 if self.meshio_geom[dim] is not None:
-=======
-        if self.is_MixedDimensionalGrid:
-            for time, fn in zip(timestep, file_extension):
-                for dim in self.dims:
->>>>>>> 8833c9d6
                     o_file.write(
                         fm % (time, self._make_file_name(self.file_name, fn, dim))
                     )
@@ -615,7 +468,6 @@
         o_file.write("</Collection>\n" + "</VTKFile>")
         o_file.close()
 
-<<<<<<< HEAD
     # Some auxiliary routines used in write_vtu()
 
     def _sort_and_unify_data(
@@ -638,11 +490,6 @@
         Returns:
             Tuple[SubdomainData, InterfaceData]: Subdomain and edge data decomposed and
                 brought into unified format.
-=======
-    def _export_sd(self, data: Dict[str, np.ndarray], time_step):
-        """
-        Export a single grid (subdomain) to a vtu file.
->>>>>>> 8833c9d6
         """
 
         # The strategy is to traverse the input data and check each data point
@@ -701,7 +548,6 @@
             # Only continue in case data is of type str
             if isinstance(pt, str):
 
-<<<<<<< HEAD
                 # Identify the key provided through the data.
                 key = pt
 
@@ -958,20 +804,6 @@
         # Convert data to list, while keeping the data structures provided,
         # or provide an empty list if no data provided
         if data is None:
-=======
-    def _export_mdg(self, data: List[str], time_step: float) -> None:
-        """Export the mixed-dimensional grid and additional data to vtu.
-
-        Args:
-            data (List[str]): Data to be exported in addition to default MixedDimensionalGrid
-                data.
-            time_step (float) : Time step, to be appended at the vtu output file.
-        """
-        # Convert data to list, or provide an empty list
-        if data is not None:
-            data = np.atleast_1d(data).tolist()
-        else:
->>>>>>> 8833c9d6
             data = list()
         elif not isinstance(data, list):
             data = [data]
@@ -1009,28 +841,8 @@
                     pt, subdomain_data, interface_data
                 )
 
-<<<<<<< HEAD
                 # Stop, once a supported data format has been detected.
                 if success:
-=======
-        # Extract data which associated to subdomains (not interfaces).
-        # IMPLEMENTATION NOTE: We need a unique set of keywords for node_data. The simpler
-        # option would have been to  gather all keys and uniquify by converting to a set,
-        # and then back to a list. However, this will make the ordering of the keys random,
-        # and it turned out that this complicates testing (see tests/unit/test_vtk).
-        # It was therefore considered better to use a more complex loop which
-        # (seems to) guarantee a deterministic ordering of the keys.
-        node_data = list()
-        # For each element in data, apply a brute force approach and check whether there
-        # exists a data dictionary associated to a node which contains a state variable
-        # with same key. If so, add the key and move on to the next key.
-        for key in data:
-            for sd, sd_data in self.mdg.subdomains(return_data=True):
-                if pp.STATE in sd_data and key in sd_data[pp.STATE]:
-                    node_data.append(key)
-                    # After successfully identifying data contained in nodes, break the loop
-                    # over nodes to avoid any unintended repeated listing of key.
->>>>>>> 8833c9d6
                     break
 
             # Check if provided data has non-supported data format.
@@ -1041,7 +853,6 @@
 
         return subdomain_data, interface_data
 
-<<<<<<< HEAD
     def _update_constant_mesh_data(self) -> None:
         """
         Construct/update subdomain and interface data related with geometry and topology.
@@ -1142,90 +953,6 @@
 
                 # Update offset
                 mg_num_cells += g.num_cells
-=======
-        # consider the mixed-dimension grid node data
-        extra_node_names = ["grid_dim", "grid_node_number", "is_mortar", "mortar_side"]
-        extra_node_fields = [Field(name) for name in extra_node_names]
-        node_fields.extend(extra_node_fields)
-
-        self.mdg.assign_subdomain_ordering(overwrite_existing=False)
-        # self.mdg.add_node_props(extra_node_names)
-        # fill the extra data
-        for sd, sd_data in self.mdg.subdomains(return_data=True):
-            ones = np.ones(sd.num_cells, dtype=int)
-            sd_data["grid_dim"] = sd.dim * ones
-            sd_data["grid_node_number"] = sd_data["node_number"] * ones
-            sd_data["is_mortar"] = 0 * ones
-            sd_data["mortar_side"] = (
-                pp.grids.mortar_grid.MortarSides.NONE_SIDE.value * ones
-            )
-
-        # collect the data and extra data in a single stack for each dimension
-        for dim in self.dims:
-            file_name = self._make_file_name(self.file_name, time_step, dim)
-            file_name = self._make_folder(self.folder_name, file_name)
-            for field in node_fields:
-                values = []
-                for sd in self.mdg.subdomains(dim=dim):
-                    if field.name in data:
-                        values.append(self.mdg.subdomain_data(sd)[pp.STATE][field.name])
-                    else:
-                        values.append(self.mdg.subdomain_data(sd)[field.name])
-                    field.check(values[-1], sd)
-                field.values = np.hstack(values)
-
-            if self.meshio_geom[dim] is not None:
-                self._write(node_fields, file_name, self.meshio_geom[dim])
-
-        # Not used in the new exporter anyhow
-        # self.mdg.remove_node_props(extra_node_names)
-
-        # Extract data which is associated to interfaces (and not subdomains).
-        # IMPLEMENTATION NOTE: See the above loop to construct node_data for an explanation
-        # of this elaborate construction of `edge_data`
-        interface_data = list()
-        for key in data:
-            for _, intf_data in self.mdg.interfaces(return_data=True):
-                if pp.STATE in intf_data and key in intf_data[pp.STATE]:
-                    interface_data.append(key)
-                    # After successfully identifying data associated to interfaces, break the
-                    # loop over interfaces to avoid any unintended repeated listing of key.
-                    break
-
-        # Transfer data to fields.
-        interface_fields = Fields()
-        if len(interface_data) > 0:
-            interface_fields.extend([Field(d) for d in interface_data])
-
-        # consider the mixed-dimensional grid edge data
-        extra_interface_names = [
-            "grid_dim",
-            "grid_edge_number",
-            "is_mortar",
-            "mortar_side",
-        ]
-        extra_interface_fields = [Field(name) for name in extra_interface_names]
-        interface_fields.extend(extra_interface_fields)
-
-        # fill the extra data
-        for intf, intf_data in self.mdg.interfaces(return_data=True):
-            intf_data["grid_dim"] = {}
-            intf_data["cell_id"] = {}
-            intf_data["grid_edge_number"] = {}
-            intf_data["is_mortar"] = {}
-            intf_data["mortar_side"] = {}
-            mg_num_cells = 0
-            for side, g in intf.side_grids.items():
-                ones = np.ones(g.num_cells, dtype=int)
-                intf_data["grid_dim"][side] = g.dim * ones
-                intf_data["is_mortar"][side] = ones
-                intf_data["mortar_side"][side] = side.value * ones
-                intf_data["cell_id"][side] = (
-                    np.arange(g.num_cells, dtype=int) + mg_num_cells
-                )
-                mg_num_cells += g.num_cells
-                intf_data["grid_edge_number"][side] = intf_data["edge_number"] * ones
->>>>>>> 8833c9d6
 
     def _export_data_vtu(
         self,
@@ -1237,7 +964,6 @@
         Collect data associated to a single grid dimension
         and passing further to the final writing routine.
 
-<<<<<<< HEAD
         For each fixed dimension, all subdomains of that dimension and the data
         related to those subdomains will be exported simultaneously.
         Analogously for interfaces.
@@ -1257,23 +983,6 @@
         if kwargs:
             msg = "_export_data_vtu got unexpected keyword argument '{}'"
             raise TypeError(msg.format(kwargs.popitem()[0]))
-=======
-            for field in interface_fields:
-                values = []
-                for intf in self.mdg.interfaces(dim=dim):
-                    if field.name in data:
-                        # TODO why no sides here?
-                        values.append(
-                            self.mdg.interface_data(intf)[pp.STATE][field.name]
-                        )
-                    else:
-                        for side, _ in intf.side_grids.items():
-                            # Convert edge to tuple to be compatible with MixedDimensionalGrid
-                            # data structure
-                            values.append(
-                                self.mdg.interface_data(intf)[field.name][side]
-                            )
->>>>>>> 8833c9d6
 
         # Fetch the dimensions to be traversed. For subdomains, fetch the dimensions
         # of the available grids, and for interfaces fetch the dimensions of the available
@@ -1329,7 +1038,6 @@
                         key {key} on dimension {dim}."""
                     )
 
-<<<<<<< HEAD
                 # If data has been found, append data to list after stacking
                 # values for different entities
                 if values:
@@ -1354,19 +1062,6 @@
             time_step (int): used as appendix for the file name
         """
         # Open the file
-=======
-            if self.m_meshio_geom[dim] is not None:
-                self._write(interface_fields, file_name, self.m_meshio_geom[dim])
-
-        file_name = self._make_file_name(self.file_name, time_step, extension=".pvd")
-        file_name = self._make_folder(self.folder_name, file_name)
-        self._export_pvd_mdg(file_name, time_step)
-
-        # Not used anymore in the new exporter anyhow.
-        # self.mdg.remove_edge_props(extra_edge_names)
-
-    def _export_pvd_mdg(self, file_name: str, time_step: float) -> None:
->>>>>>> 8833c9d6
         o_file = open(file_name, "w")
 
         # Write VTK header to file
@@ -1423,7 +1118,6 @@
         o_file.write("</Collection>\n" + "</VTKFile>")
         o_file.close()
 
-<<<<<<< HEAD
     def _update_meshio_geom(self) -> None:
         """
         Manager for storing the grid information in meshio format.
@@ -1449,11 +1143,6 @@
             self.m_meshio_geom[dim] = self._export_grid(mg, dim)
 
     def _export_grid(self, gs: Iterable[pp.Grid], dim: int) -> Union[None, Meshio_Geom]:
-=======
-    def _export_grid(
-        self, grids: Iterable[pp.Grid], dim: int
-    ) -> Union[None, Tuple[np.ndarray, np.ndarray, np.ndarray]]:
->>>>>>> 8833c9d6
         """
         Wrapper function to export grids of dimension dim. Calls the
         appropriate dimension specific export function.
@@ -1477,13 +1166,7 @@
         else:
             raise ValueError(f"Unknown dimension {dim}")
 
-<<<<<<< HEAD
     def _export_1d(self, gs: Iterable[pp.Grid]) -> Meshio_Geom:
-=======
-    def _export_grid_1d(
-        self, grids: Iterable[pp.Grid]
-    ) -> Tuple[np.ndarray, np.ndarray, np.ndarray]:
->>>>>>> 8833c9d6
         """
         Export the geometrical data (point coordinates) and connectivity
         information from the 1d PorePy grids to meshio.
@@ -1499,7 +1182,6 @@
         # In 1d each cell is a line
         cell_type = "line"
 
-<<<<<<< HEAD
         # Dictionary storing cell->nodes connectivity information
         cell_to_nodes: Dict[str, np.ndarray] = {cell_type: np.empty((0, 2), dtype=int)}
 
@@ -1510,20 +1192,8 @@
 
         # Data structure for storing node coordinates of all 1d grids.
         num_pts = np.sum([g.num_nodes for g in gs])
-=======
-        # cell connectivity information
-        num_cells = np.sum(np.array([grid.num_cells for grid in grids]))
-        cell_to_nodes = {cell_type: np.empty((num_cells, 2))}  # type: ignore
-        # cell id map
-        cell_id = {cell_type: np.empty(num_cells, dtype=int)}  # type: ignore
-        cell_pos = 0
-
-        # points
-        num_pts = np.sum([grid.num_nodes for grid in grids])
->>>>>>> 8833c9d6
         meshio_pts = np.empty((num_pts, 3))  # type: ignore
 
-<<<<<<< HEAD
         # Initialize offset. All data associated to 1d grids is stored in
         # the same vtu file, essentially using concatenation. To identify
         # each grid, keep track of number of nodes for each grid.
@@ -1589,29 +1259,6 @@
         expanded_cn_indptr = np.vstack(
             [cn_indptr + i for i in range(num_nodes)]
         ).reshape(-1, order="F")
-=======
-        # loop on all the 1d grids
-        for grid in grids:
-            # save the points information
-            sl = slice(pts_pos, pts_pos + grid.num_nodes)
-            meshio_pts[sl, :] = grid.nodes.T
-
-            # Cell-node relations
-            g_cell_nodes = grid.cell_nodes()
-            g_nodes_cells, g_cells, _ = sps.find(g_cell_nodes)
-            # Ensure ordering of the cells
-            g_nodes_cells = g_nodes_cells[np.argsort(g_cells)]
-
-            # loop on all the grid cells
-            for c in np.arange(grid.num_cells):
-                loc = slice(g_cell_nodes.indptr[c], g_cell_nodes.indptr[c + 1])
-                # get the local nodes and save them
-                cell_to_nodes[cell_type][cell_pos, :] = g_nodes_cells[loc] + pts_pos
-                cell_id[cell_type][cell_pos] = cell_pos
-                cell_pos += 1
-
-            pts_pos += grid.num_nodes
->>>>>>> 8833c9d6
 
         # Detect all corresponding nodes by applying the expanded mask to the indices
         expanded_cn_indices = g.cell_nodes().indices[expanded_cn_indptr]
@@ -1621,13 +1268,7 @@
 
         return cn_indices
 
-<<<<<<< HEAD
     def _export_2d(self, gs: Iterable[pp.Grid]) -> Meshio_Geom:
-=======
-    def _export_grid_2d(
-        self, grids: Iterable[pp.Grid]
-    ) -> Tuple[np.ndarray, np.ndarray, np.ndarray]:
->>>>>>> 8833c9d6
         """
         Export the geometrical data (point coordinates) and connectivity
         information from the 2d PorePy grids to meshio.
@@ -1651,16 +1292,10 @@
         # Dictionary collecting all cell ids for each cell type.
         cell_id: Dict[str, List[int]] = {}
 
-<<<<<<< HEAD
         # Data structure for storing node coordinates of all 2d grids.
         num_pts = np.sum([g.num_nodes for g in gs])
-=======
-        # points
-        num_pts = np.sum([grid.num_nodes for grid in grids])
->>>>>>> 8833c9d6
         meshio_pts = np.empty((num_pts, 3))  # type: ignore
 
-<<<<<<< HEAD
         # Initialize offsets. All data associated to 2d grids is stored in
         # the same vtu file, essentially using concatenation. To identify
         # each grid, keep track of number of nodes and cells for each grid.
@@ -1676,34 +1311,6 @@
 
             # Determine cell types based on number of faces=nodes per cell.
             num_faces_per_cell = g.cell_faces.getnnz(axis=0)
-=======
-        # loop on all the 2d grids
-        for grid in grids:
-            # save the points information
-            sl = slice(pts_pos, pts_pos + grid.num_nodes)
-            meshio_pts[sl, :] = grid.nodes.T
-
-            # Cell-face and face-node relations
-            g_faces_cells, g_cells, _ = sps.find(grid.cell_faces)
-            # Ensure ordering of the cells
-            g_faces_cells = g_faces_cells[np.argsort(g_cells)]
-            g_nodes_faces, _, _ = sps.find(grid.face_nodes)
-
-            # loop on all the grid cells
-            for c in np.arange(grid.num_cells):
-                loc = slice(grid.cell_faces.indptr[c], grid.cell_faces.indptr[c + 1])
-                # get the nodes for the current cell
-                nodes = np.array(
-                    [
-                        g_nodes_faces[
-                            grid.face_nodes.indptr[f] : grid.face_nodes.indptr[f + 1]
-                        ]
-                        for f in g_faces_cells[loc]
-                    ]
-                ).T
-                # sort the nodes
-                nodes_loc, *_ = pp.utils.sort_points.sort_point_pairs(nodes)
->>>>>>> 8833c9d6
 
             # Loop over all available cell types and group cells of one type.
             g_cell_map = dict()
@@ -1808,13 +1415,9 @@
             nodes_offset += g.num_nodes
             cell_offset += g.num_cells
 
-<<<<<<< HEAD
         # Construct the meshio data structure
         meshio_cells = list()
         meshio_cell_id = list()
-=======
-            pts_pos += grid.num_nodes
->>>>>>> 8833c9d6
 
         # For each cell_type store the connectivity pattern cell_to_nodes for
         # the corresponding cells with ids from cell_id.
@@ -1831,13 +1434,7 @@
         # Return final meshio data: points, cell (connectivity), cell ids
         return Meshio_Geom(meshio_pts, meshio_cells, meshio_cell_id)
 
-<<<<<<< HEAD
     def _export_3d(self, gs: Iterable[pp.Grid]) -> Meshio_Geom:
-=======
-    def _export_grid_3d(
-        self, grids: Iterable[pp.Grid]
-    ) -> Tuple[np.ndarray, np.ndarray, np.ndarray]:
->>>>>>> 8833c9d6
         """
         Export the geometrical data (point coordinates) and connectivity
         information from 3d PorePy grids to meshio.
@@ -1899,19 +1496,13 @@
         # be used to store connectivity information. Each simplex has 4 nodes.
         cell_to_nodes = np.empty((0, 4), dtype=int)
 
-<<<<<<< HEAD
         # Dictionary collecting all cell ids for each cell type.
         cell_id: List[int] = []
 
         # Data structure for storing node coordinates of all 3d grids.
         num_pts = np.sum([g.num_nodes for g in gs])
-=======
-        # points
-        num_pts = np.sum([grid.num_nodes for grid in grids])
->>>>>>> 8833c9d6
         meshio_pts = np.empty((num_pts, 3))  # type: ignore
 
-<<<<<<< HEAD
         # Initialize offsets. All data associated to 3d grids is stored in
         # the same vtu file, essentially using concatenation. To identify
         # each grid, keep track of number of nodes and cells for each grid.
@@ -2135,98 +1726,6 @@
                 correct_format = correct_format and is_hex
 
             return correct_format
-=======
-        # loop on all the 3d grids
-        for grid in grids:
-            # save the points information
-            sl = slice(pts_pos, pts_pos + grid.num_nodes)
-            meshio_pts[sl, :] = grid.nodes.T
-
-            # Cell-face and face-node relations
-            g_faces_cells, g_cells, _ = sps.find(grid.cell_faces)
-            # Ensure ordering of the cells
-            g_faces_cells = g_faces_cells[np.argsort(g_cells)]
-
-            g_nodes_faces, _, _ = sps.find(grid.face_nodes)
-
-            cptr = grid.cell_faces.indptr
-            fptr = grid.face_nodes.indptr
-            face_per_cell = np.diff(cptr)
-            nodes_per_face = np.diff(fptr)
-
-            # Total number of nodes to be written in the face-node relation
-            num_cell_nodes = np.array(
-                [nodes_per_face[i] for i in grid.cell_faces.indices]
-            )
-
-            n = grid.nodes
-            fc = grid.face_centers
-            normal_vec = grid.face_normals / grid.face_areas
-
-            # Use numba if available, unless the problem is very small, in which
-            # case the pure python version probably is faster than combined compile
-            # and runtime for numba
-            # The number 1000 here is somewhat random.
-            if self.has_numba and grid.num_cells > 1000:
-                cell_nodes = self._point_ind_numba(
-                    cptr,
-                    fptr,
-                    g_faces_cells,
-                    g_nodes_faces,
-                    n,
-                    fc,
-                    normal_vec,
-                    num_cell_nodes,
-                )
-            else:
-                cell_nodes = self._point_ind(
-                    cptr,
-                    fptr,
-                    g_faces_cells,
-                    g_nodes_faces,
-                    n,
-                    fc,
-                    normal_vec,
-                    num_cell_nodes,
-                )
-
-            # implementation note: I did not even try feeding this to numba, my
-            # guess is that it will not like the vtk specific stuff.
-            nc = 0
-            f_counter = 0
-
-            # loop on all the grid cells
-            for c in np.arange(grid.num_cells):
-                faces_loc: List[int] = []
-                # loop on all the cell faces
-                for _ in np.arange(face_per_cell[c]):
-                    fi = grid.cell_faces.indices[f_counter]
-                    faces_loc += [cell_nodes[nc : (nc + nodes_per_face[fi])]]
-                    nc += nodes_per_face[fi]
-                    f_counter += 1
-
-                # collect all the nodes for the cell
-                nodes_loc = np.unique(np.hstack(faces_loc)).astype(int)
-
-                # define the type of cell we are currently saving
-                cell_type = "polyhedron" + str(nodes_loc.size)
-                # cell_type = polygon_map.get(cell_type, cell_type)
-
-                # if the cell type is not present, then add it
-                if cell_type not in cell_to_nodes:
-                    cell_to_nodes[cell_type] = np.atleast_2d(nodes_loc + pts_pos)
-                    cell_to_faces[cell_type] = [faces_loc]
-                    cell_id[cell_type] = [cell_pos]
-                else:
-                    cell_to_nodes[cell_type] = np.vstack(
-                        (cell_to_nodes[cell_type], nodes_loc + pts_pos)
-                    )
-                    cell_to_faces[cell_type] += [faces_loc]
-                    cell_id[cell_type] += [cell_pos]
-                cell_pos += 1
-
-            pts_pos += grid.num_nodes
->>>>>>> 8833c9d6
 
         return _function_to_compile(nodes, cn_indices)
 
@@ -2387,7 +1886,6 @@
         # Write mesh information and data to VTK format.
         meshio.write(file_name, meshio_grid_to_export, binary=self.binary)
 
-<<<<<<< HEAD
     def _append_folder_name(
         self, folder_name: Optional[str] = None, name: str = ""
     ) -> str:
@@ -2398,28 +1896,6 @@
         Parameters:
             folder_name (str, optional): name of the folder
             name (str): prefix of the name of the files to be written
-=======
-    def _update_meshio_geom(self):
-        if self.is_MixedDimensionalGrid:
-            for dim in self.dims:
-                subdomain_grids = list(self.mdg.subdomains(dim=dim))
-                self.meshio_geom[dim] = self._export_grid(subdomain_grids, dim)
-
-            for dim in self.m_dims:
-                # extract the mortar grids for dimension dim unrolled by sides
-                interface_side_grids = np.array(
-                    [
-                        grid
-                        for intf in self.mdg.interfaces(dim=dim)
-                        for _, grid in intf.side_grids.items()
-                    ]
-                )
-                self.m_meshio_geom[dim] = self._export_grid(interface_side_grids, dim)
-        else:
-            self.meshio_geom = self._export_grid(
-                np.atleast_1d(self.grid), self.grid.dim
-            )
->>>>>>> 8833c9d6
 
         Returns:
             str: complete path to the files to be written.
@@ -2447,43 +1923,9 @@
         """
         Auxiliary method to setting up file name.
 
-<<<<<<< HEAD
         The final name is built as combination of a prescribed prefix,
         and possibly the dimension of underlying grid and time (step)
         the related data is associated to.
-=======
-        padding = 6
-        if dim is None:  # normal grid
-            if time_step is None:
-                return file_name + extension
-            else:
-                time = str(time_step).zfill(padding)
-                return file_name + "_" + time + extension
-        else:  # part of a mixed-dimensional grid
-            if time_step is None:
-                return file_name + "_" + str(dim) + extension
-            else:
-                time = str(time_step).zfill(padding)
-                return file_name + "_" + str(dim) + "_" + time + extension
-
-    def _make_file_name_mortar(
-        self, file_name: str, dim: int, time_step: Optional[float] = None
-    ) -> str:
-
-        # we keep the order as in _make_file_name
-        assert dim is not None
-
-        extension = ".vtu"
-        file_name = file_name + "_mortar_"
-        padding = 6
-        if time_step is None:
-            return file_name + str(dim) + extension
-        else:
-            time = str(time_step).zfill(padding)
-            return file_name + str(dim) + "_" + time + extension
-
-    ### Below follows utility functions for sorting points in 3d
->>>>>>> 8833c9d6
 
         Parameters:
             file_name (str): prefix of the name of file to be exported

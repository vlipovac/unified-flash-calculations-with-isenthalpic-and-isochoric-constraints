--- conflicted
+++ resolved
@@ -825,16 +825,11 @@
         # it would require quite deep changes to the code.
 
         # Flux discretization:
-<<<<<<< HEAD
         # Negative in front of sps.vstack comes from moving the cell center
         # unknown in the discretized sytsem to the right hand side.
         # The negative in front of pr_trace_cell comes from the grad_eqs
-        flux = darcy * igrad * (-sps.vstack([nk_cell, -pr_trace_cell, pr_cont_cell]))
-=======
-        # The negative in front of pr_trace_cell comes from the grad_egs
         rhs_cells = -sps.vstack([nk_cell, -pr_trace_cell, pr_cont_cell])
         flux = darcy * igrad * rhs_cells
->>>>>>> ecc70429
 
         # Boundary conditions
         rhs_bound = self._create_bound_rhs(
@@ -851,58 +846,14 @@
         # Discretization of boundary values
         bound_flux = darcy * igrad * rhs_bound
 
-<<<<<<< HEAD
-        # Below here, fields necessary for reconstruction of boundary pressures
-
-        # Recalculate the subcell gradients in terms of cell center pressures,
-        # but use it instead to calculate pressure offset from cell center
-        # to subface boundary, that is, multiply with a distance matrix.
-        # EK: Why is there no -pr_trace_cell here?
-        # EK: pr_cont_grad_pair potentially had its sign changed after pairing.
-        # IS: Resolve!
-        dp = (
-            pr_cont_grad_paired
-            * igrad
-            * (-sps.vstack([nk_cell, pr_trace_cell, pr_cont_cell]))
-        )
-        # Internal faces, and boundary faces with a Dirichlet condition, do not need
-        # information on the gradient.
-        # Implementation note: This can be expanded to pressure recovery also
-        # on internal faces by including them here, and below.
-        remove_not_neumann = sps.diags(bnd.is_neu.astype(np.int))
-        dp = remove_not_neumann * dp
-
-        # We also need pressure in the cell next to the boundary face.
-        bound_faces = g.get_all_boundary_faces()
-        # A trick to get the boundary face: We know that one element is -1 (e.g.
-        # outside the domain). Add 1, sum cell indices (will only contain the
-        # internal cell; the one outside is now zero), and then subtract 1 again.
-        bound_cells = np.sum(g.cell_face_as_dense()[:, bound_faces] + 1, axis=0) - 1
-        cell_contrib = sps.coo_matrix(
-            (np.ones_like(bound_faces), (bound_faces, bound_cells)),
-            shape=(g.num_faces, g.num_cells),
-        )
-        cell_contrib = remove_not_neumann * hf2f.T * cell_contrib
-
-        # Contribution to face pressure from sub-cell gradients, calculated as
-        # gradient times distance. Then further map to faces, and divide by number
-        # of contributions per face
-
-        sgn_arr = np.zeros(g.num_faces)
-        sgn_arr[bound_faces] = g.cell_faces[bound_faces].sum(axis=1).A.ravel()
-        sgn_mat = sps.diags(hf2f.T * (sgn_arr))
-        # EK: This apparently cancels the sign issue noted above (dp)
-        bound_pressure_cell = sgn_mat * dp + cell_contrib
-        bound_pressure_face_neu = sgn_mat * pr_cont_grad_paired * igrad * rhs_bound
-=======
-        # Optain the reconstruction of the pressure
+        # Obtain the reconstruction of the pressure
         if eta_reconstruction is None:
             # If no reconstruction eta is given, use the continuity points
             eta_reconstruction = eta
+
         dist_grad, cell_centers = reconstruct_presssure(
             g, subcell_topology, eta_reconstruction
         )
->>>>>>> ecc70429
 
         pressure_trace_cell = dist_grad * igrad * rhs_cells + cell_centers
         pressure_trace_bound = dist_grad * igrad * rhs_bound
@@ -917,17 +868,10 @@
 
             bound_flux = hf2f * bound_flux * hf2f.T
             flux = hf2f * flux
-<<<<<<< HEAD
-            bound_pressure_face = hf2f * area_mat * bound_pressure_face * hf2f.T
-            bound_pressure_cell = hf2f * area_mat * bound_pressure_cell
-
-        return flux, bound_flux, bound_pressure_cell, bound_pressure_face
-=======
             pressure_trace_bound = hf2f * area_mat * pressure_trace_bound * hf2f.T
             pressure_trace_cell = hf2f * area_mat * pressure_trace_cell
 
         return flux, bound_flux, pressure_trace_cell, pressure_trace_bound
->>>>>>> ecc70429
 
     """
     The functions below are helper functions, which are not really necessary to

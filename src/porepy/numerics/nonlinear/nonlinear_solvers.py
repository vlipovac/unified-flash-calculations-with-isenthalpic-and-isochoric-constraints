--- conflicted
+++ resolved
@@ -71,13 +71,8 @@
 
         return error_norm, is_converged, iteration_counter
 
-<<<<<<< HEAD
     def iteration(self, model, lin_tol):
-        """ A single Newton iteration.
-=======
-    def iteration(self, setup, lin_tol):
         """A single Newton iteration.
->>>>>>> 95685154
 
         Right now, this is a single line, however, we keep it as a separate function
         to prepare for possible future introduction of more advanced schemes.

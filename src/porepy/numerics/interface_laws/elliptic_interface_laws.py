--- conflicted
+++ resolved
@@ -30,7 +30,6 @@
 
     """
 
-<<<<<<< HEAD
     def __init__(
         self,
         keyword: str,
@@ -57,11 +56,6 @@
         """
         super().__init__(keyword)
 
-=======
-    @pp.time_logger(sections=module_sections)
-    def __init__(self, keyword, discr_primary, discr_secondary=None):
-        super(RobinCoupling, self).__init__(keyword)
->>>>>>> dd147c2d
         if discr_secondary is None:
             discr_secondary = discr_primary
 
@@ -104,21 +98,12 @@
             # At least one of the neighboring discretizations is FV.
             self.kinv_scaling = False
 
-<<<<<<< HEAD
     def ndof(self, mg: pp.MortarGrid):
         return mg.num_cells
 
     def discretize(
         self, g_h: pp.Grid, g_l: pp.Grid, data_h: Dict, data_l: Dict, data_edge: Dict
     ):
-=======
-    @pp.time_logger(sections=module_sections)
-    def ndof(self, mg):
-        return mg.num_cells
-
-    @pp.time_logger(sections=module_sections)
-    def discretize(self, g_h, g_l, data_h, data_l, data_edge):
->>>>>>> dd147c2d
         """Discretize the interface law and store the discretization in the
         edge data.
 
@@ -364,13 +349,6 @@
 
         primary_ind = 0
         secondary_ind = 1
-<<<<<<< HEAD
-        assert self.discr_primary is not None and self.discr_secondary is not None
-
-        cc, rhs = self._define_local_block_matrix(
-            g_primary, g_secondary, self.discr_primary, self.discr_secondary, mg, matrix
-        )
-=======
 
         if assemble_rhs and not assemble_matrix:
             # We need not make the cc matrix to assemble local matrix contributions
@@ -394,17 +372,12 @@
                 mg,
                 matrix,
             )
->>>>>>> dd147c2d
 
         # The convention, for now, is to put the higher dimensional information
         # in the first column and row in matrix, lower-dimensional in the second
         # and mortar variables in the third
-<<<<<<< HEAD
-        cc[2, 2] = matrix_dictionary_edge[self.mortar_discr_matrix_key]
-=======
         if assemble_matrix:
-            cc[2, 2] = matrix_dictionary_edge[self.mortar_discr_key]
->>>>>>> dd147c2d
+            cc[2, 2] = matrix_dictionary_edge[self.mortar_discr_matrix_key]
 
         # Assembly of contribution from boundary pressure must be called even if only
         # matrix or rhs must be assembled.
@@ -420,43 +393,6 @@
             assemble_rhs=assemble_rhs,
         )
 
-<<<<<<< HEAD
-        self.discr_secondary.assemble_int_bound_pressure_cell(
-            g_secondary, data_secondary, data_edge, cc, matrix, rhs, secondary_ind
-        )
-        self.discr_secondary.assemble_int_bound_source(
-            g_secondary, data_secondary, data_edge, cc, matrix, rhs, secondary_ind
-        )
-        # Also assemble vector sources.
-        # Discretization of the vector source term
-        vector_source_discr: sps.spmatrix = matrix_dictionary_edge[
-            self.mortar_vector_source_matrix_key
-        ]
-        # The vector source, defaults to zero if not specified.
-        vector_source: np.ndarray = parameter_dictionary_edge.get(
-            "vector_source", np.zeros(vector_source_discr.shape[1])
-        )
-        if vector_source_discr.shape[1] != vector_source.size:
-            # If this happens chances are that either the ambient dimension was not set,
-            # and thereby its default value was used. Another not unlikely reason is
-            # that the ambient dimension is set, but with a value that does not match
-            # the specified vector source.
-            raise ValueError(
-                """Mismatch in vector source dimensions.
-                Did you forget to specify the ambient dimension?"""
-            )
-
-        rhs[2] = rhs[2] - vector_source_discr * vector_source
-
-        for block in range(cc.shape[1]):
-            # Scale the pressure blocks in the mortar problem
-            cc[2, block] = (
-                matrix_dictionary_edge[self.mortar_scaling_matrix_key] * cc[2, block]
-            )
-        rhs[2] = matrix_dictionary_edge[self.mortar_scaling_matrix_key] * rhs[2]
-
-        matrix += cc
-=======
         if assemble_matrix:
             # Calls only for matrix assembly
             self.discr_primary.assemble_int_bound_flux(
@@ -468,7 +404,6 @@
             self.discr_secondary.assemble_int_bound_source(
                 g_secondary, data_secondary, data_edge, cc, matrix, rhs, secondary_ind
             )
->>>>>>> dd147c2d
 
         if assemble_rhs:
             # Calls only for rhs assembly
@@ -476,7 +411,7 @@
                 # Also assemble vector sources.
                 # Discretization of the vector source term
                 vector_source_discr: sps.spmatrix = matrix_dictionary_edge[
-                    self.mortar_vector_source_key
+                    self.mortar_vector_source_matrix_key
                 ]
                 # The vector source, defaults to zero if not specified.
                 vector_source: np.ndarray = parameter_dictionary_edge.get(
@@ -494,13 +429,13 @@
 
                 rhs[2] = rhs[2] - vector_source_discr * vector_source
 
-            rhs[2] = matrix_dictionary_edge[self.mortar_scaling_key] * rhs[2]
+            rhs[2] = matrix_dictionary_edge[self.mortar_scaling_matrix_key] * rhs[2]
 
         if assemble_matrix:
             for block in range(cc.shape[1]):
                 # Scale the pressure blocks in the mortar problem
                 cc[2, block] = (
-                    matrix_dictionary_edge[self.mortar_scaling_key] * cc[2, block]
+                    matrix_dictionary_edge[self.mortar_scaling_matrix_key] * cc[2, block]
                 )
             matrix += cc
 
@@ -568,24 +503,6 @@
                 create_matrix=False,
             )
 
-<<<<<<< HEAD
-        # Assemble contribution between higher dimensions.
-        self.discr_primary.assemble_int_bound_pressure_trace_between_interfaces(
-            g, data_grid, proj_pressure, proj_flux, cc, matrix, rhs
-        )
-        # Scale the equations (this will modify from K^-1 to K scaling if relevant)
-        matrix_dictionary_edge: Dict[str, sps.spmatrix] = data_primary_edge[
-            pp.DISCRETIZATION_MATRICES
-        ][self.keyword]
-        for block in range(cc.shape[1]):
-            # Scale the pressure blocks in the row of the primary mortar problem.
-            # The secondary mortar will be treated somewhere else (handled by the
-            # assembler).
-            cc[1, block] = (
-                matrix_dictionary_edge[self.mortar_scaling_matrix_key] * cc[1, block]
-            )
-        rhs[1] = matrix_dictionary_edge[self.mortar_scaling_matrix_key] * rhs[1]
-=======
         matrix_dictionary_edge = data_primary_edge[pp.DISCRETIZATION_MATRICES][
             self.keyword
         ]
@@ -616,14 +533,13 @@
                 # The secondary mortar will be treated somewhere else (handled by the
                 # assembler).
                 cc[1, block] = (
-                    matrix_dictionary_edge[self.mortar_scaling_key] * cc[1, block]
+                    matrix_dictionary_edge[self.mortar_scaling_matrix_key] * cc[1, block]
                 )
         else:
             cc = None
 
         if assemble_rhs:
-            rhs[1] = matrix_dictionary_edge[self.mortar_scaling_key] * rhs[1]
->>>>>>> dd147c2d
+            rhs[1] = matrix_dictionary_edge[self.mortar_scaling_matrix_key] * rhs[1]
 
         return cc, rhs
 
@@ -647,7 +563,6 @@
 
     """
 
-<<<<<<< HEAD
     def __init__(
         self,
         keyword: str,
@@ -656,10 +571,6 @@
     ) -> None:
 
         self.discr_primary: pp.EllipticDiscretization = discr_primary
-=======
-    @pp.time_logger(sections=module_sections)
-    def __init__(self, keyword, discr_primary, discr_secondary=None):
->>>>>>> dd147c2d
         if discr_secondary is None:
             self.discr_secondary: pp.EllipticDiscretization = discr_primary
         else:
@@ -672,14 +583,9 @@
         # No coupling via lower-dimensional interfaces.
         self.edge_coupling_via_low_dim = False
 
-<<<<<<< HEAD
     def discretize(
         self, g_h: pp.Grid, g_l: pp.Grid, data_h: Dict, data_l: Dict, data_edge: Dict
     ) -> None:
-=======
-    @pp.time_logger(sections=module_sections)
-    def discretize(self, g_h, g_l, data_h, data_l, data_edge):
->>>>>>> dd147c2d
         """Nothing really to do here
 
         Parameters:
@@ -723,13 +629,8 @@
         secondary_ind = 1
 
         # Generate matrix for the coupling.
-<<<<<<< HEAD
         mg: pp.MortarGrid = data_edge["mortar_grid"]
 
-        cc_primary, rhs_primary = self._define_local_block_matrix(
-            g_primary, g_secondary, self.discr_primary, self.discr_secondary, mg, matrix  # type: ignore
-=======
-        mg = data_edge["mortar_grid"]
         rhs_primary = self._define_local_block_matrix(
             g_primary,
             g_secondary,
@@ -738,12 +639,7 @@
             mg,
             matrix,
             create_matrix=False,
->>>>>>> dd147c2d
-        )
-        # Make a variable that corresponds to the matrix, should not be used
-        cc_primary = None
-
-        # I got some problems with pointers when doing rhs_primary = rhs_secondary.copy()
+            )
         # so just reconstruct everything.
         rhs_secondary = np.empty(3, dtype=object)
         rhs_secondary[primary_ind] = np.zeros_like(rhs_primary[primary_ind])

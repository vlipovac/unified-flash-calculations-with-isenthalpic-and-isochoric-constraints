--- conflicted
+++ resolved
@@ -1,21 +1,11 @@
 """ Implementation of wrappers for Ad representations of several operators.
 """
-<<<<<<< HEAD
-import abc
-=======
-
->>>>>>> df68622d
+
 import copy
 import numbers
 from enum import Enum
-from functools import partial
 from itertools import count
-<<<<<<< HEAD
-from types import FunctionType
-from typing import Any, Callable, Dict, List, Optional, Tuple, Type, Union
-=======
 from typing import Any, Dict, List, Optional, Tuple, Union
->>>>>>> df68622d
 
 import matplotlib.pyplot as plt
 import networkx as nx
@@ -28,32 +18,14 @@
 from . import _ad_utils
 from .forward_mode import Ad_array, initAdArrays
 
-<<<<<<< HEAD
-__all__ = [
-    "Operator",
-    "Matrix",
-    "Array",
-    "Scalar",
-    "Variable",
-    "MergedVariable",
-    "Function",
-    "ApproxJacFunction",
-    "LJacFunction",
-    "ADWrapper",
-    "SecondOrderTensorAd",
-]
-=======
 __all__ = ["Operator", "Matrix", "Array", "Scalar", "Variable", "MergedVariable"]
->>>>>>> df68622d
 
 # Short hand for typing
 Edge = Tuple[pp.Grid, pp.Grid]
 GridLike = Union[pp.Grid, Edge]
 
 # Abstract representations of mathematical operations supported by the Ad framework.
-Operation = Enum(
-    "Operation", ["void", "add", "sub", "mul", "div", "evaluate", "approximate"]
-)
+Operation = Enum("Operation", ["void", "add", "sub", "mul", "div", "evaluate"])
 
 
 def _get_shape(mat):
@@ -461,19 +433,6 @@
                     raise ValueError(msg) from exc
                 return Ad_array(val, jac)
 
-        elif tree.op == Operation.approximate:
-            assert len(results) > 1
-            blackbox_op = results[0]
-            try:
-                val = blackbox_op.blackbox_val(*results[1:])
-                jac = blackbox_op.approx_jac(*results[1:])
-            except Exception as exc:
-                # TODO specify what can go wrong here (Exception type)
-                msg = "Ad parsing: Error evaluating black box operator:\n"
-                msg += blackbox_op._parse_readable()
-                raise ValueError(msg) from exc
-            return Ad_array(val, jac)
-
         else:
             raise ValueError("Should not happen")
 
@@ -537,7 +496,7 @@
         elif tree.op == Operation.div:
             operator_str = "/"
         # function evaluations have their own readable representation
-        elif tree.op in [Operation.evaluate, Operation.approximate]:
+        elif tree.op == Operation.evaluate:
             is_func = True
         # for unknown operations, 'operator_str' remains None
 
@@ -1186,215 +1145,6 @@
         return s
 
 
-<<<<<<< HEAD
-class Function(Operator):
-    """Ad representation of a function.
-
-    The intended use is as a wrapper for operations on pp.ad.Ad_array objects,
-    in forms which are not directly or easily expressed by the rest of the Ad
-    framework.
-
-    """
-
-    def __init__(self, func: Callable, name: str):
-        """Initialize a function.
-
-        Parameters:
-            func (Callable): Function which maps one or several Ad arrays to an
-                Ad array.
-            name (str): Name of the function.
-
-        """
-        self.func = func
-        self._name = name
-        self._operation = Operation.evaluate
-        self._set_tree()
-
-    def __mul__(self, other):
-        raise RuntimeError("Functions should only be evaluated")
-
-    def __add__(self, other):
-        raise RuntimeError("Functions should only be evaluated")
-
-    def __sub__(self, other):
-        raise RuntimeError("Functions should only be evaluated")
-
-    def __call__(self, *args):
-        """
-        Call to operator object with 'args' as children.
-
-        The children are passed as arguments to the callable passed at instantiation.
-        """
-        children = [self, *args]
-        op = Operator(tree=Tree(self._operation, children=children))
-        return op
-
-    def __repr__(self) -> str:
-        s = f"AD function with name {self._name}"
-
-        return s
-
-    def parse(self, gb):
-        """Parsing to an numerical value.
-
-        The real work will be done by combining the function with arguments, during
-        parsing of an operator tree.
-
-        Parameters:
-            gb (pp.GridBucket): Mixed-dimensional grid. Not used, but it is needed as
-                input to be compatible with parse methods for other operators.
-
-        Returns:
-            The object itself.
-
-        """
-        return self
-
-
-class ApproxJacFunction(Function, abc.ABC):
-    """Ad representation for a 'black box' operation using Ad variables,
-    where an approximation of the Jacobian needs to be implemented.
-
-    Like the pp.ad.Function, it maps pp.ad.Ad_array objects onto a new one,
-    only this time the resulting values are not analytically represented,
-    but provided by abstract methods 'blackbox_val' and 'approx_jac'.
-
-    The intended use it to provide Operators which
-    (for an arbitrary callable (black box) passed at instantiation)
-        - evaluate the black box function
-        - but approximate the true Jacobian.
-
-    This is an abstract base class, meaning
-        - :method:`~porepy.numerics.ad.operators.BlackboxOperator.blackbox_val`
-        - :method:`~porepy.numerics.ad.operators.BlackboxOperator.approx_jac`
-    have to be overwritten and implemented the call to the black box evaluation.
-    The Ad_array representatives of the arguments when calling this instance,
-    will be passed to above methods as arguments.
-    """
-
-    def __init__(
-        self, func: Callable, name: str, vector_conform: Optional[bool] = False
-    ):
-        """Constructor
-
-        :param func: (black box) function providing values.
-        :type func: Callable
-        :param name: name of this operator.
-        :type name: str
-        :param vector_conform: flags whether the black box function can take
-            vectors as arguments or not
-        :type vector_conform: bool
-        """
-        super().__init__(func, name)
-        self._operation = Operation.approximate
-        self._vector_conform = vector_conform
-
-    def __repr__(self) -> str:
-        return f"AD ApproxJac Operator with name {self._name}"
-
-    def blackbox_val(self, *args) -> "np.ndarray":
-        """
-        Evaluates the black box function using values of Ad_array instances
-        passed as arguments
-
-        :param args: tuple of :class:`~porepy.numerics.ad.forward_mode.Ad_array`
-        :type args: tuple
-
-        :return: black box results
-        :rtype: numpy.array
-        """
-        # get values of argument Ad_arrays.
-        vals = (arg.val for arg in args)
-
-        if self._vector_conform:
-            # if the black box is flagged as conform for vector operations, feed vectors
-            return self.func(*vals)
-        else:
-            # if not vector-conform, feed element-wise
-
-            # TODO this displays some special behavior when val-arrays have different lengths:
-            # it returns None-like things for every iteration more then shortest length
-            # These Nones are ignored for some reason by the function call, as well as by the
-            # array constructor.
-            # If a mortar var and a subdomain var are given as args,
-            # then the lengths will be different
-            return np.array([self.func(*vals_i) for vals_i in zip(*vals)])
-
-    @abc.abstractmethod
-    def approx_jac(self, *args) -> "sps.spmatrix":
-        """
-        Abstract method to provide the Jacobian of this operator.
-        Passed arguments will be Ad_array objects representing the operators
-        passed during call to this instance.
-
-        NOTE: When constructing a properly sized Jacobian, mind the
-        model variables not included among the arguments.
-        They must be represented with zero-blocks.
-
-        :param args: tuple of :class:`~porepy.numerics.ad.forward_mode.Ad_array`
-        :type args: tuple
-
-        :return: approximated Jacobian of this black box function with proper dimensions.
-        :rtype: scipy.sparse.spmatrix
-        """
-        pass
-
-
-class LJacFunction(ApproxJacFunction):
-    """
-    Approximates the Jacobian of the black box using the L-scheme
-    with a fixed value per dependency.
-    """
-
-    def __init__(
-        self,
-        L: Union[list, float],
-        func: Callable,
-        name: str,
-        vector_conform: Optional[bool] = False,
-    ):
-        """Constructor.
-
-        The L-multiplyer for the L-scheme can be passed for every argument of the
-        black box function specifically using a list.
-        The order in the list has to mach the order of arguments when calling
-        this instance.
-
-        :param L: multiplyer for identity for L-scheme
-        :type L: float / List[float]
-        """
-        super().__init__(func, name, vector_conform)
-        # check and format input for further use
-        if isinstance(L, list):
-            self._L = [float(val) for val in L]
-        else:
-            self._L = [float(L)]
-
-    def approx_jac(self, *args) -> "sps.spmatrix":
-        """The approximate jacobian is identity times L.
-
-        Where the respective blocks appears,
-        depends on the total dofs and the order of arguments passed during the
-        call to this instance.
-        """
-        # the Jacobian of a (Merged) Variable is already a properly sized block identity
-        if len(args) >= 1:
-            jac = args[0].jac * self._L[0]
-
-            # summing identity blocks for each dependency
-            if len(args) > 1:
-                # TODO think about exception handling in case not enough
-                # L-values were provided initially
-                for arg, L in zip(args[1:], self._L[1:]):
-                    jac += arg.jac * L
-        else:  # TODO assert zero as scalar will cause no type errors with other operators
-            jac = 0.0
-
-        return jac
-
-
-=======
->>>>>>> df68622d
 class SecondOrderTensorAd(SecondOrderTensor, Operator):
     def __init__(self, kxx, kyy=None, kzz=None, kxy=None, kxz=None, kyz=None):
         super().__init__(kxx, kyy, kzz, kxy, kxz, kyz)
@@ -1409,179 +1159,6 @@
         return self.values
 
 
-class ADWrapper:
-    """
-    Automatic-Differentiation Wrapper.
-
-    (Decorator) Class for methods representing e.g., physical properties.
-    The decorated function is expected to take scalars/vectors and return a scalar/vector.
-    See example usage below.
-
-    The return value will be an AD operator of a type passed to the decorator.
-
-    For now, the intended use is for type
-        - :class:`~porepy.numerics.ad.operators.Function`,
-        - :class:`~porepy.numerics.ad.operators.ApproxJacFunction`,
-        - or of derived type.
-
-    EXAMPLE USAGE:
-    .. code-block:: python
-        import porepy as pp
-
-        # decorating class methods
-        class IdealGas:
-
-            @ADWrapper(ad_operator=pp.ad.LJacFunction, operators_args={"L"=[1,1]})
-            def density(self, p: float, T: float) -> float:
-                return p/T
-
-        # decorating function
-        @ADWrapper(ad_operator=pp.ad.Function)
-        def dummy_rel_perm(s):
-            return s
-
-    With above code, the density of an instance of 'IdealGas' can be called using
-    :class:`~porepy.numerics.ad.operators.MergedVariable` representing
-    pressure and temperature.
-    """
-
-    def __init__(
-        self,
-        func: FunctionType = None,
-        ad_operator: Type["pp.ad.Function"] = Function,
-        operator_kwargs: Optional[dict] = {},
-    ) -> None:
-        """
-        Decorator class constructor.
-        Saves information about the requested AD operator type and keyword arguments necessary
-        for its instantation.
-
-        :param func: decorated function object
-        :type func: function
-        :param ad_operator: reference to the requested AD class (type not class instance!)
-        :type ad_operator: :class:`~porepy.numerics.ad.operators.ApproximateJacobianFunction`
-        :param operator_kwargs: keyword arguments to be passed when instantiating operator
-        :type operator_kwargs: dict
-        """
-        # reference to decorated function object
-        self._func = func
-        # mark if decoration without explicit call to constructor
-        self._explicit_init = func is None
-        # reference to bound instance, to which the decorated bound method belongs
-        # if this remains None, then an unbound method was decorated
-        self._bound_to = None
-        # reference to operator type which should wrap the decorated method
-        self._ad_op = ad_operator
-        # keyword arguments for call to constructor of operator type
-        self._op_kwargs = operator_kwargs
-
-    def __call__(self, *args, **kwargs) -> Union["ADWrapper", "pp.ad.Operator"]:
-        """
-        Wrapper factory.
-        The decorated object is wrapped and/or evaluated here.
-
-        Dependent on whether the decorated function is a method belonging to a class,
-        or an unbound function, the wrapper will have a different signature.
-        If bound to a class instance, the wrapper will include a partial function, where the
-        instance of the class was already passed beforehand.
-        """
-        # if decorated without explicit init,
-        # the function is passed during a call to the decorator as first argument
-        if self._func is None:
-            self._func = args[0]
-
-        # if an explicit init was made,
-        # mimic a non-explicit init to get an object with descriptor protocol
-        if self._explicit_init:
-            # TODO VL: check if the ADWrapper instance which creates the one below
-            # gets properly de-referenced and deleted, or if it remains hidden in the memory
-            return ADWrapper(
-                func=self._func,
-                ad_operator=self._ad_op,
-                operator_kwargs=self._op_kwargs,
-            )
-
-        # without an explicit init, the first decorator itself replaces the decorated function
-        # This results in a call to ADWrapper.__call__ instead of
-        # a call to the decorated function
-
-        # when calling the decorator, distinguish between bound method call
-        # ('args' contains 'self' of the decorated instance) and an unbound function call
-        # (whatever 'args' and 'kwargs' contain, we pass it to the wrapper)
-        if self._bound_to is None:
-            wrapped_function = self.ad_wrapper(*args, **kwargs)
-        elif self._bound_to == args[0]:
-            wrapped_function = self.ad_wrapper(*args[1:], **kwargs)
-        else:
-            raise ValueError(
-                "Calling bound decorator "
-                + str(self)
-                + " with unknown instance "
-                + str(args[0])
-            )
-
-        return wrapped_function
-
-    def ad_wrapper(self, *args, **kwargs):
-        """
-        Actual wrapper function.
-        Constructs the necessary AD-Operator class and performs the evaluation.
-        """
-        # extra safety measure to ensure a a bound call is done to the right, binding instance.
-        # We pass only the binding instance referenced in the descriptor protocol.
-        if self._bound_to is None:
-            operator_func = self._func
-        else:
-            # partial evaluation of a bound function,
-            # since the AD operator has no reference to binding instance
-            operator_func = partial(self._func, self._bound_to)
-
-        # Resulting AD operator has a special name to mark its origin
-        if "name" not in self._op_kwargs.keys():
-            name = "Wrapped-ADWrapper:-"
-            name += (
-                str(self._ad_op.__qualname__)
-                + "-WRAPPING-"
-                + str(self._func.__qualname__)
-            )
-            self._op_kwargs.update({"name": name})
-
-        # calling the operator
-        wrapping_operator = self._ad_op(func=operator_func, **self._op_kwargs)
-
-        return wrapping_operator(*args, **kwargs)
-
-    def __get__(self, binding_instance, binding_type):
-        """
-        Descriptor protocol.
-
-        If this instance decorates a class method (and effectively replaces it), it is bound
-        to the class instance.
-
-        Every time this instance is syntactically accessed as an attribute of the
-        class instance, this getter is called and returns a partially evaluated call
-        to this instance. By calling this instance this way, we can pass a reference to the
-        class instance as an argument to __call__,
-        and consequently to the decorated class method.
-
-        The reason why this is necessary is due to the fact, that decorated functions and
-        class methods are always passed in unbound form to the decorator when the code is
-        evaluated.
-
-        :param binding_instance: instance for binding this object's call to it.
-        :type binding_instance: Any
-        :param binding_type: type variable of the binding instance
-        :type binding_type: type
-        """
-        # safe a reference to the binding instance
-        # TODO VL: introduce binding validation.
-        # Allow a binding only to objects constructed using the reserved keyword 'class'?
-        self._bound_to = binding_instance
-        # a call to the decorator is returned, not the decorator itself.
-        # This will trigger the function evaluation.
-        return partial(self.__call__, binding_instance)
-
-
 class Tree:
     """Simple implementation of a Tree class. Used to represent combinations of
     Ad operators.

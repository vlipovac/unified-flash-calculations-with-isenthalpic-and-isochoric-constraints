--- conflicted
+++ resolved
@@ -228,16 +228,6 @@
     thermoporomechanics,
 )
 
-<<<<<<< HEAD
-from porepy.models.old_models.contact_mechanics_model import ContactMechanics
-from porepy.models.old_models.contact_mechanics_biot_model import ContactMechanicsBiot
-from porepy.models.old_models.thm_model import THM
-from porepy.models.old_models.incompressible_flow_model import IncompressibleFlow
-from porepy.models.old_models.slightly_compressible_flow_model import (
-    SlightlyCompressibleFlow,
-)
-=======
->>>>>>> 2a8b0530
 
 # Visualization
 from porepy.viz.exporter import Exporter
@@ -246,11 +236,6 @@
 
 from porepy.utils import error
 
-# Applications
-from porepy.applications.building_blocks.models_glossary import (
-    Glossary,
-    print_glossary_entry,
-)
 
 # Modules
 from porepy.fracs import utils as frac_utils
